--- conflicted
+++ resolved
@@ -249,13 +249,10 @@
         title: ERNIE
       - local: model_doc/esm
         title: ESM
-<<<<<<< HEAD
       - local: model_doc/fan
         title: FAN
-=======
       - local: model_doc/flan-t5
         title: FLAN-T5
->>>>>>> 441811ec
       - local: model_doc/flaubert
         title: FlauBERT
       - local: model_doc/fnet
