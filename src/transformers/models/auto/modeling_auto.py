# coding=utf-8
# Copyright 2018 The HuggingFace Inc. team.
#
# Licensed under the Apache License, Version 2.0 (the "License");
# you may not use this file except in compliance with the License.
# You may obtain a copy of the License at
#
#     http://www.apache.org/licenses/LICENSE-2.0
#
# Unless required by applicable law or agreed to in writing, software
# distributed under the License is distributed on an "AS IS" BASIS,
# WITHOUT WARRANTIES OR CONDITIONS OF ANY KIND, either express or implied.
# See the License for the specific language governing permissions and
# limitations under the License.
""" Auto Model class."""

import warnings
from collections import OrderedDict

from ...utils import logging
from .auto_factory import _BaseAutoModelClass, _LazyAutoMapping, auto_class_update
from .configuration_auto import CONFIG_MAPPING_NAMES


logger = logging.get_logger(__name__)


MODEL_MAPPING_NAMES = OrderedDict(
    [
        # Base model mapping
        ("fan", "FANModel"),
        ("albert", "AlbertModel"),
        ("bart", "BartModel"),
        ("beit", "BeitModel"),
        ("bert", "BertModel"),
        ("bert-generation", "BertGenerationEncoder"),
        ("big_bird", "BigBirdModel"),
        ("bigbird_pegasus", "BigBirdPegasusModel"),
        ("blenderbot", "BlenderbotModel"),
        ("blenderbot-small", "BlenderbotSmallModel"),
        ("bloom", "BloomModel"),
        ("camembert", "CamembertModel"),
        ("canine", "CanineModel"),
        ("clip", "CLIPModel"),
        ("codegen", "CodeGenModel"),
        ("conditional_detr", "ConditionalDetrModel"),
        ("convbert", "ConvBertModel"),
        ("convnext", "ConvNextModel"),
        ("ctrl", "CTRLModel"),
        ("cvt", "CvtModel"),
        ("data2vec-audio", "Data2VecAudioModel"),
        ("data2vec-text", "Data2VecTextModel"),
        ("data2vec-vision", "Data2VecVisionModel"),
        ("deberta", "DebertaModel"),
        ("deberta-v2", "DebertaV2Model"),
        ("decision_transformer", "DecisionTransformerModel"),
        ("decision_transformer_gpt2", "DecisionTransformerGPT2Model"),
        ("deformable_detr", "DeformableDetrModel"),
        ("deit", "DeiTModel"),
        ("detr", "DetrModel"),
        ("distilbert", "DistilBertModel"),
        ("donut-swin", "DonutSwinModel"),
        ("dpr", "DPRQuestionEncoder"),
        ("dpt", "DPTModel"),
        ("electra", "ElectraModel"),
        ("ernie", "ErnieModel"),
        ("esm", "EsmModel"),
        ("flaubert", "FlaubertModel"),
        ("flava", "FlavaModel"),
        ("fnet", "FNetModel"),
        ("fsmt", "FSMTModel"),
        ("funnel", ("FunnelModel", "FunnelBaseModel")),
        ("glpn", "GLPNModel"),
        ("gpt2", "GPT2Model"),
        ("gpt_neo", "GPTNeoModel"),
        ("gpt_neox", "GPTNeoXModel"),
        ("gpt_neox_japanese", "GPTNeoXJapaneseModel"),
        ("gptj", "GPTJModel"),
        ("groupvit", "GroupViTModel"),
        ("hubert", "HubertModel"),
        ("ibert", "IBertModel"),
        ("imagegpt", "ImageGPTModel"),
        ("layoutlm", "LayoutLMModel"),
        ("layoutlmv2", "LayoutLMv2Model"),
        ("layoutlmv3", "LayoutLMv3Model"),
        ("led", "LEDModel"),
        ("levit", "LevitModel"),
        ("longformer", "LongformerModel"),
        ("longt5", "LongT5Model"),
        ("luke", "LukeModel"),
        ("lxmert", "LxmertModel"),
        ("m2m_100", "M2M100Model"),
        ("marian", "MarianModel"),
        ("markuplm", "MarkupLMModel"),
        ("maskformer", "MaskFormerModel"),
        ("mbart", "MBartModel"),
        ("mctct", "MCTCTModel"),
        ("megatron-bert", "MegatronBertModel"),
        ("mobilebert", "MobileBertModel"),
        ("mobilevit", "MobileViTModel"),
        ("mpnet", "MPNetModel"),
        ("mt5", "MT5Model"),
        ("mvp", "MvpModel"),
        ("nezha", "NezhaModel"),
        ("nllb", "M2M100Model"),
        ("nystromformer", "NystromformerModel"),
        ("openai-gpt", "OpenAIGPTModel"),
        ("opt", "OPTModel"),
        ("owlvit", "OwlViTModel"),
        ("pegasus", "PegasusModel"),
        ("pegasus_x", "PegasusXModel"),
        ("perceiver", "PerceiverModel"),
        ("plbart", "PLBartModel"),
        ("poolformer", "PoolFormerModel"),
        ("prophetnet", "ProphetNetModel"),
        ("qdqbert", "QDQBertModel"),
        ("reformer", "ReformerModel"),
        ("regnet", "RegNetModel"),
        ("rembert", "RemBertModel"),
        ("resnet", "ResNetModel"),
        ("retribert", "RetriBertModel"),
        ("roberta", "RobertaModel"),
        ("roformer", "RoFormerModel"),
        ("segformer", "SegformerModel"),
        ("sew", "SEWModel"),
        ("sew-d", "SEWDModel"),
        ("speech_to_text", "Speech2TextModel"),
        ("splinter", "SplinterModel"),
        ("squeezebert", "SqueezeBertModel"),
        ("swin", "SwinModel"),
        ("swinv2", "Swinv2Model"),
        ("t5", "T5Model"),
        ("tapas", "TapasModel"),
        ("time_series_transformer", "TimeSeriesTransformerModel"),
        ("trajectory_transformer", "TrajectoryTransformerModel"),
        ("transfo-xl", "TransfoXLModel"),
        ("unispeech", "UniSpeechModel"),
        ("unispeech-sat", "UniSpeechSatModel"),
        ("van", "VanModel"),
        ("videomae", "VideoMAEModel"),
        ("vilt", "ViltModel"),
        ("vision-text-dual-encoder", "VisionTextDualEncoderModel"),
        ("visual_bert", "VisualBertModel"),
        ("vit", "ViTModel"),
        ("vit_mae", "ViTMAEModel"),
        ("vit_msn", "ViTMSNModel"),
        ("wav2vec2", "Wav2Vec2Model"),
        ("wav2vec2-conformer", "Wav2Vec2ConformerModel"),
        ("wavlm", "WavLMModel"),
        ("xclip", "XCLIPModel"),
        ("xglm", "XGLMModel"),
        ("xlm", "XLMModel"),
        ("xlm-prophetnet", "XLMProphetNetModel"),
        ("xlm-roberta", "XLMRobertaModel"),
        ("xlm-roberta-xl", "XLMRobertaXLModel"),
        ("xlnet", "XLNetModel"),
        ("yolos", "YolosModel"),
        ("yoso", "YosoModel"),
    ]
)

MODEL_FOR_PRETRAINING_MAPPING_NAMES = OrderedDict(
    [
        # Model for pre-training mapping
        ("albert", "AlbertForPreTraining"),
        ("bart", "BartForConditionalGeneration"),
        ("bert", "BertForPreTraining"),
        ("big_bird", "BigBirdForPreTraining"),
        ("bloom", "BloomForCausalLM"),
        ("camembert", "CamembertForMaskedLM"),
        ("ctrl", "CTRLLMHeadModel"),
        ("data2vec-text", "Data2VecTextForMaskedLM"),
        ("deberta", "DebertaForMaskedLM"),
        ("deberta-v2", "DebertaV2ForMaskedLM"),
        ("distilbert", "DistilBertForMaskedLM"),
        ("electra", "ElectraForPreTraining"),
        ("ernie", "ErnieForPreTraining"),
        ("flaubert", "FlaubertWithLMHeadModel"),
        ("flava", "FlavaForPreTraining"),
        ("fnet", "FNetForPreTraining"),
        ("fsmt", "FSMTForConditionalGeneration"),
        ("funnel", "FunnelForPreTraining"),
        ("gpt2", "GPT2LMHeadModel"),
        ("ibert", "IBertForMaskedLM"),
        ("layoutlm", "LayoutLMForMaskedLM"),
        ("longformer", "LongformerForMaskedLM"),
        ("luke", "LukeForMaskedLM"),
        ("lxmert", "LxmertForPreTraining"),
        ("megatron-bert", "MegatronBertForPreTraining"),
        ("mobilebert", "MobileBertForPreTraining"),
        ("mpnet", "MPNetForMaskedLM"),
        ("mvp", "MvpForConditionalGeneration"),
        ("nezha", "NezhaForPreTraining"),
        ("openai-gpt", "OpenAIGPTLMHeadModel"),
        ("retribert", "RetriBertModel"),
        ("roberta", "RobertaForMaskedLM"),
        ("splinter", "SplinterForPreTraining"),
        ("squeezebert", "SqueezeBertForMaskedLM"),
        ("t5", "T5ForConditionalGeneration"),
        ("tapas", "TapasForMaskedLM"),
        ("transfo-xl", "TransfoXLLMHeadModel"),
        ("unispeech", "UniSpeechForPreTraining"),
        ("unispeech-sat", "UniSpeechSatForPreTraining"),
        ("videomae", "VideoMAEForPreTraining"),
        ("visual_bert", "VisualBertForPreTraining"),
        ("vit_mae", "ViTMAEForPreTraining"),
        ("wav2vec2", "Wav2Vec2ForPreTraining"),
        ("wav2vec2-conformer", "Wav2Vec2ConformerForPreTraining"),
        ("xlm", "XLMWithLMHeadModel"),
        ("xlm-roberta", "XLMRobertaForMaskedLM"),
        ("xlm-roberta-xl", "XLMRobertaXLForMaskedLM"),
        ("xlnet", "XLNetLMHeadModel"),
    ]
)

MODEL_WITH_LM_HEAD_MAPPING_NAMES = OrderedDict(
    [
        # Model with LM heads mapping
        ("fan", "FANForMaskedLM"),
        ("albert", "AlbertForMaskedLM"),
        ("bart", "BartForConditionalGeneration"),
        ("bert", "BertForMaskedLM"),
        ("big_bird", "BigBirdForMaskedLM"),
        ("bigbird_pegasus", "BigBirdPegasusForConditionalGeneration"),
        ("blenderbot-small", "BlenderbotSmallForConditionalGeneration"),
        ("bloom", "BloomForCausalLM"),
        ("camembert", "CamembertForMaskedLM"),
        ("codegen", "CodeGenForCausalLM"),
        ("convbert", "ConvBertForMaskedLM"),
        ("ctrl", "CTRLLMHeadModel"),
        ("data2vec-text", "Data2VecTextForMaskedLM"),
        ("deberta", "DebertaForMaskedLM"),
        ("deberta-v2", "DebertaV2ForMaskedLM"),
        ("distilbert", "DistilBertForMaskedLM"),
        ("electra", "ElectraForMaskedLM"),
        ("encoder-decoder", "EncoderDecoderModel"),
        ("ernie", "ErnieForMaskedLM"),
        ("esm", "EsmForMaskedLM"),
        ("flaubert", "FlaubertWithLMHeadModel"),
        ("fnet", "FNetForMaskedLM"),
        ("fsmt", "FSMTForConditionalGeneration"),
        ("funnel", "FunnelForMaskedLM"),
        ("gpt2", "GPT2LMHeadModel"),
        ("gpt_neo", "GPTNeoForCausalLM"),
        ("gpt_neox", "GPTNeoXForCausalLM"),
        ("gpt_neox_japanese", "GPTNeoXJapaneseForCausalLM"),
        ("gptj", "GPTJForCausalLM"),
        ("ibert", "IBertForMaskedLM"),
        ("layoutlm", "LayoutLMForMaskedLM"),
        ("led", "LEDForConditionalGeneration"),
        ("longformer", "LongformerForMaskedLM"),
        ("longt5", "LongT5ForConditionalGeneration"),
        ("luke", "LukeForMaskedLM"),
        ("m2m_100", "M2M100ForConditionalGeneration"),
        ("marian", "MarianMTModel"),
        ("markuplm", "MarkupLMForMaskedLM"),
        ("megatron-bert", "MegatronBertForCausalLM"),
        ("mobilebert", "MobileBertForMaskedLM"),
        ("mpnet", "MPNetForMaskedLM"),
        ("mvp", "MvpForConditionalGeneration"),
        ("nezha", "NezhaForMaskedLM"),
        ("nllb", "M2M100ForConditionalGeneration"),
        ("nystromformer", "NystromformerForMaskedLM"),
        ("openai-gpt", "OpenAIGPTLMHeadModel"),
        ("pegasus_x", "PegasusXForConditionalGeneration"),
        ("plbart", "PLBartForConditionalGeneration"),
        ("qdqbert", "QDQBertForMaskedLM"),
        ("reformer", "ReformerModelWithLMHead"),
        ("rembert", "RemBertForMaskedLM"),
        ("roberta", "RobertaForMaskedLM"),
        ("roformer", "RoFormerForMaskedLM"),
        ("speech_to_text", "Speech2TextForConditionalGeneration"),
        ("squeezebert", "SqueezeBertForMaskedLM"),
        ("t5", "T5ForConditionalGeneration"),
        ("tapas", "TapasForMaskedLM"),
        ("transfo-xl", "TransfoXLLMHeadModel"),
        ("wav2vec2", "Wav2Vec2ForMaskedLM"),
        ("xlm", "XLMWithLMHeadModel"),
        ("xlm-roberta", "XLMRobertaForMaskedLM"),
        ("xlm-roberta-xl", "XLMRobertaXLForMaskedLM"),
        ("xlnet", "XLNetLMHeadModel"),
        ("yoso", "YosoForMaskedLM"),
    ]
)

MODEL_FOR_CAUSAL_LM_MAPPING_NAMES = OrderedDict(
    [
        # Model for Causal LM mapping
        ("fan", "FANForCausalLM"),
        ("bart", "BartForCausalLM"),
        ("bert", "BertLMHeadModel"),
        ("bert-generation", "BertGenerationDecoder"),
        ("big_bird", "BigBirdForCausalLM"),
        ("bigbird_pegasus", "BigBirdPegasusForCausalLM"),
        ("blenderbot", "BlenderbotForCausalLM"),
        ("blenderbot-small", "BlenderbotSmallForCausalLM"),
        ("bloom", "BloomForCausalLM"),
        ("camembert", "CamembertForCausalLM"),
        ("codegen", "CodeGenForCausalLM"),
        ("ctrl", "CTRLLMHeadModel"),
        ("data2vec-text", "Data2VecTextForCausalLM"),
        ("electra", "ElectraForCausalLM"),
        ("ernie", "ErnieForCausalLM"),
        ("gpt2", "GPT2LMHeadModel"),
        ("gpt_neo", "GPTNeoForCausalLM"),
        ("gpt_neox", "GPTNeoXForCausalLM"),
        ("gpt_neox_japanese", "GPTNeoXJapaneseForCausalLM"),
        ("gptj", "GPTJForCausalLM"),
        ("marian", "MarianForCausalLM"),
        ("mbart", "MBartForCausalLM"),
        ("megatron-bert", "MegatronBertForCausalLM"),
        ("mvp", "MvpForCausalLM"),
        ("openai-gpt", "OpenAIGPTLMHeadModel"),
        ("opt", "OPTForCausalLM"),
        ("pegasus", "PegasusForCausalLM"),
        ("plbart", "PLBartForCausalLM"),
        ("prophetnet", "ProphetNetForCausalLM"),
        ("qdqbert", "QDQBertLMHeadModel"),
        ("reformer", "ReformerModelWithLMHead"),
        ("rembert", "RemBertForCausalLM"),
        ("roberta", "RobertaForCausalLM"),
        ("roformer", "RoFormerForCausalLM"),
        ("speech_to_text_2", "Speech2Text2ForCausalLM"),
        ("transfo-xl", "TransfoXLLMHeadModel"),
        ("trocr", "TrOCRForCausalLM"),
        ("xglm", "XGLMForCausalLM"),
        ("xlm", "XLMWithLMHeadModel"),
        ("xlm-prophetnet", "XLMProphetNetForCausalLM"),
        ("xlm-roberta", "XLMRobertaForCausalLM"),
        ("xlm-roberta-xl", "XLMRobertaXLForCausalLM"),
        ("xlnet", "XLNetLMHeadModel"),
    ]
)

MODEL_FOR_MASKED_IMAGE_MODELING_MAPPING_NAMES = OrderedDict(
    [
        ("deit", "DeiTForMaskedImageModeling"),
        ("swin", "SwinForMaskedImageModeling"),
        ("swinv2", "Swinv2ForMaskedImageModeling"),
        ("vit", "ViTForMaskedImageModeling"),
    ]
)


MODEL_FOR_CAUSAL_IMAGE_MODELING_MAPPING_NAMES = OrderedDict(
    # Model for Causal Image Modeling mapping
    [
        ("imagegpt", "ImageGPTForCausalImageModeling"),
    ]
)

MODEL_FOR_IMAGE_CLASSIFICATION_MAPPING_NAMES = OrderedDict(
    [
        # Model for Image Classification mapping
        ("beit", "BeitForImageClassification"),
        ("convnext", "ConvNextForImageClassification"),
        ("cvt", "CvtForImageClassification"),
        ("data2vec-vision", "Data2VecVisionForImageClassification"),
        ("deit", ("DeiTForImageClassification", "DeiTForImageClassificationWithTeacher")),
        ("imagegpt", "ImageGPTForImageClassification"),
        ("levit", ("LevitForImageClassification", "LevitForImageClassificationWithTeacher")),
        ("mobilevit", "MobileViTForImageClassification"),
        (
            "perceiver",
            (
                "PerceiverForImageClassificationLearned",
                "PerceiverForImageClassificationFourier",
                "PerceiverForImageClassificationConvProcessing",
            ),
        ),
        ("poolformer", "PoolFormerForImageClassification"),
        ("regnet", "RegNetForImageClassification"),
        ("resnet", "ResNetForImageClassification"),
        ("segformer", "SegformerForImageClassification"),
        ("swin", "SwinForImageClassification"),
        ("swinv2", "Swinv2ForImageClassification"),
        ("van", "VanForImageClassification"),
        ("vit", "ViTForImageClassification"),
<<<<<<< HEAD
        ("fan", "FANForImageClassification"),
=======
        ("vit_msn", "ViTMSNForImageClassification"),
>>>>>>> 97fed158
    ]
)

MODEL_FOR_IMAGE_SEGMENTATION_MAPPING_NAMES = OrderedDict(
    [
        # Do not add new models here, this class will be deprecated in the future.
        # Model for Image Segmentation mapping
        ("detr", "DetrForSegmentation"),
    ]
)

MODEL_FOR_SEMANTIC_SEGMENTATION_MAPPING_NAMES = OrderedDict(
    [
        # Model for Semantic Segmentation mapping
        ("beit", "BeitForSemanticSegmentation"),
        ("data2vec-vision", "Data2VecVisionForSemanticSegmentation"),
        ("dpt", "DPTForSemanticSegmentation"),
        ("mobilevit", "MobileViTForSemanticSegmentation"),
        ("segformer", "SegformerForSemanticSegmentation"),
    ]
)

MODEL_FOR_INSTANCE_SEGMENTATION_MAPPING_NAMES = OrderedDict(
    [
        # Model for Instance Segmentation mapping
        ("maskformer", "MaskFormerForInstanceSegmentation"),
    ]
)

MODEL_FOR_VIDEO_CLASSIFICATION_MAPPING_NAMES = OrderedDict(
    [
        ("videomae", "VideoMAEForVideoClassification"),
    ]
)

MODEL_FOR_VISION_2_SEQ_MAPPING_NAMES = OrderedDict(
    [
        ("vision-encoder-decoder", "VisionEncoderDecoderModel"),
    ]
)

MODEL_FOR_MASKED_LM_MAPPING_NAMES = OrderedDict(
    [
        # Model for Masked LM mapping
        ("fan", "FANForMaskedLM"),
        ("albert", "AlbertForMaskedLM"),
        ("bart", "BartForConditionalGeneration"),
        ("bert", "BertForMaskedLM"),
        ("big_bird", "BigBirdForMaskedLM"),
        ("camembert", "CamembertForMaskedLM"),
        ("convbert", "ConvBertForMaskedLM"),
        ("data2vec-text", "Data2VecTextForMaskedLM"),
        ("deberta", "DebertaForMaskedLM"),
        ("deberta-v2", "DebertaV2ForMaskedLM"),
        ("distilbert", "DistilBertForMaskedLM"),
        ("electra", "ElectraForMaskedLM"),
        ("ernie", "ErnieForMaskedLM"),
        ("flaubert", "FlaubertWithLMHeadModel"),
        ("fnet", "FNetForMaskedLM"),
        ("funnel", "FunnelForMaskedLM"),
        ("ibert", "IBertForMaskedLM"),
        ("layoutlm", "LayoutLMForMaskedLM"),
        ("longformer", "LongformerForMaskedLM"),
        ("luke", "LukeForMaskedLM"),
        ("mbart", "MBartForConditionalGeneration"),
        ("megatron-bert", "MegatronBertForMaskedLM"),
        ("mobilebert", "MobileBertForMaskedLM"),
        ("mpnet", "MPNetForMaskedLM"),
        ("mvp", "MvpForConditionalGeneration"),
        ("nezha", "NezhaForMaskedLM"),
        ("nystromformer", "NystromformerForMaskedLM"),
        ("perceiver", "PerceiverForMaskedLM"),
        ("qdqbert", "QDQBertForMaskedLM"),
        ("reformer", "ReformerForMaskedLM"),
        ("rembert", "RemBertForMaskedLM"),
        ("roberta", "RobertaForMaskedLM"),
        ("roformer", "RoFormerForMaskedLM"),
        ("squeezebert", "SqueezeBertForMaskedLM"),
        ("tapas", "TapasForMaskedLM"),
        ("wav2vec2", "Wav2Vec2ForMaskedLM"),
        ("xlm", "XLMWithLMHeadModel"),
        ("xlm-roberta", "XLMRobertaForMaskedLM"),
        ("xlm-roberta-xl", "XLMRobertaXLForMaskedLM"),
        ("yoso", "YosoForMaskedLM"),
    ]
)

MODEL_FOR_OBJECT_DETECTION_MAPPING_NAMES = OrderedDict(
    [
        # Model for Object Detection mapping
        ("conditional_detr", "ConditionalDetrForObjectDetection"),
        ("deformable_detr", "DeformableDetrForObjectDetection"),
        ("detr", "DetrForObjectDetection"),
        ("yolos", "YolosForObjectDetection"),
    ]
)

MODEL_FOR_SEQ_TO_SEQ_CAUSAL_LM_MAPPING_NAMES = OrderedDict(
    [
        # Model for Seq2Seq Causal LM mapping
        ("bart", "BartForConditionalGeneration"),
        ("bigbird_pegasus", "BigBirdPegasusForConditionalGeneration"),
        ("blenderbot", "BlenderbotForConditionalGeneration"),
        ("blenderbot-small", "BlenderbotSmallForConditionalGeneration"),
        ("encoder-decoder", "EncoderDecoderModel"),
        ("fsmt", "FSMTForConditionalGeneration"),
        ("led", "LEDForConditionalGeneration"),
        ("longt5", "LongT5ForConditionalGeneration"),
        ("m2m_100", "M2M100ForConditionalGeneration"),
        ("marian", "MarianMTModel"),
        ("mbart", "MBartForConditionalGeneration"),
        ("mt5", "MT5ForConditionalGeneration"),
        ("mvp", "MvpForConditionalGeneration"),
        ("nllb", "M2M100ForConditionalGeneration"),
        ("pegasus", "PegasusForConditionalGeneration"),
        ("pegasus_x", "PegasusXForConditionalGeneration"),
        ("plbart", "PLBartForConditionalGeneration"),
        ("prophetnet", "ProphetNetForConditionalGeneration"),
        ("t5", "T5ForConditionalGeneration"),
        ("xlm-prophetnet", "XLMProphetNetForConditionalGeneration"),
    ]
)

MODEL_FOR_SPEECH_SEQ_2_SEQ_MAPPING_NAMES = OrderedDict(
    [
        ("speech-encoder-decoder", "SpeechEncoderDecoderModel"),
        ("speech_to_text", "Speech2TextForConditionalGeneration"),
    ]
)

MODEL_FOR_SEQUENCE_CLASSIFICATION_MAPPING_NAMES = OrderedDict(
    [
        # Model for Sequence Classification mapping
        ("fan", "FANForSequenceClassification"),
        ("albert", "AlbertForSequenceClassification"),
        ("bart", "BartForSequenceClassification"),
        ("bert", "BertForSequenceClassification"),
        ("big_bird", "BigBirdForSequenceClassification"),
        ("bigbird_pegasus", "BigBirdPegasusForSequenceClassification"),
        ("bloom", "BloomForSequenceClassification"),
        ("camembert", "CamembertForSequenceClassification"),
        ("canine", "CanineForSequenceClassification"),
        ("convbert", "ConvBertForSequenceClassification"),
        ("ctrl", "CTRLForSequenceClassification"),
        ("data2vec-text", "Data2VecTextForSequenceClassification"),
        ("deberta", "DebertaForSequenceClassification"),
        ("deberta-v2", "DebertaV2ForSequenceClassification"),
        ("distilbert", "DistilBertForSequenceClassification"),
        ("electra", "ElectraForSequenceClassification"),
        ("ernie", "ErnieForSequenceClassification"),
        ("esm", "EsmForSequenceClassification"),
        ("flaubert", "FlaubertForSequenceClassification"),
        ("fnet", "FNetForSequenceClassification"),
        ("funnel", "FunnelForSequenceClassification"),
        ("gpt2", "GPT2ForSequenceClassification"),
        ("gpt_neo", "GPTNeoForSequenceClassification"),
        ("gptj", "GPTJForSequenceClassification"),
        ("ibert", "IBertForSequenceClassification"),
        ("layoutlm", "LayoutLMForSequenceClassification"),
        ("layoutlmv2", "LayoutLMv2ForSequenceClassification"),
        ("layoutlmv3", "LayoutLMv3ForSequenceClassification"),
        ("led", "LEDForSequenceClassification"),
        ("longformer", "LongformerForSequenceClassification"),
        ("luke", "LukeForSequenceClassification"),
        ("markuplm", "MarkupLMForSequenceClassification"),
        ("mbart", "MBartForSequenceClassification"),
        ("megatron-bert", "MegatronBertForSequenceClassification"),
        ("mobilebert", "MobileBertForSequenceClassification"),
        ("mpnet", "MPNetForSequenceClassification"),
        ("mvp", "MvpForSequenceClassification"),
        ("nezha", "NezhaForSequenceClassification"),
        ("nystromformer", "NystromformerForSequenceClassification"),
        ("openai-gpt", "OpenAIGPTForSequenceClassification"),
        ("opt", "OPTForSequenceClassification"),
        ("perceiver", "PerceiverForSequenceClassification"),
        ("plbart", "PLBartForSequenceClassification"),
        ("qdqbert", "QDQBertForSequenceClassification"),
        ("reformer", "ReformerForSequenceClassification"),
        ("rembert", "RemBertForSequenceClassification"),
        ("roberta", "RobertaForSequenceClassification"),
        ("roformer", "RoFormerForSequenceClassification"),
        ("squeezebert", "SqueezeBertForSequenceClassification"),
        ("tapas", "TapasForSequenceClassification"),
        ("transfo-xl", "TransfoXLForSequenceClassification"),
        ("xlm", "XLMForSequenceClassification"),
        ("xlm-roberta", "XLMRobertaForSequenceClassification"),
        ("xlm-roberta-xl", "XLMRobertaXLForSequenceClassification"),
        ("xlnet", "XLNetForSequenceClassification"),
        ("yoso", "YosoForSequenceClassification"),
    ]
)

MODEL_FOR_QUESTION_ANSWERING_MAPPING_NAMES = OrderedDict(
    [
        # Model for Question Answering mapping
        ("fan", "FANForQuestionAnswering"),
        ("albert", "AlbertForQuestionAnswering"),
        ("bart", "BartForQuestionAnswering"),
        ("bert", "BertForQuestionAnswering"),
        ("big_bird", "BigBirdForQuestionAnswering"),
        ("bigbird_pegasus", "BigBirdPegasusForQuestionAnswering"),
        ("bloom", "BloomForQuestionAnswering"),
        ("camembert", "CamembertForQuestionAnswering"),
        ("canine", "CanineForQuestionAnswering"),
        ("convbert", "ConvBertForQuestionAnswering"),
        ("data2vec-text", "Data2VecTextForQuestionAnswering"),
        ("deberta", "DebertaForQuestionAnswering"),
        ("deberta-v2", "DebertaV2ForQuestionAnswering"),
        ("distilbert", "DistilBertForQuestionAnswering"),
        ("electra", "ElectraForQuestionAnswering"),
        ("ernie", "ErnieForQuestionAnswering"),
        ("flaubert", "FlaubertForQuestionAnsweringSimple"),
        ("fnet", "FNetForQuestionAnswering"),
        ("funnel", "FunnelForQuestionAnswering"),
        ("gptj", "GPTJForQuestionAnswering"),
        ("ibert", "IBertForQuestionAnswering"),
        ("layoutlmv2", "LayoutLMv2ForQuestionAnswering"),
        ("layoutlmv3", "LayoutLMv3ForQuestionAnswering"),
        ("led", "LEDForQuestionAnswering"),
        ("longformer", "LongformerForQuestionAnswering"),
        ("luke", "LukeForQuestionAnswering"),
        ("lxmert", "LxmertForQuestionAnswering"),
        ("markuplm", "MarkupLMForQuestionAnswering"),
        ("mbart", "MBartForQuestionAnswering"),
        ("megatron-bert", "MegatronBertForQuestionAnswering"),
        ("mobilebert", "MobileBertForQuestionAnswering"),
        ("mpnet", "MPNetForQuestionAnswering"),
        ("mvp", "MvpForQuestionAnswering"),
        ("nezha", "NezhaForQuestionAnswering"),
        ("nystromformer", "NystromformerForQuestionAnswering"),
        ("qdqbert", "QDQBertForQuestionAnswering"),
        ("reformer", "ReformerForQuestionAnswering"),
        ("rembert", "RemBertForQuestionAnswering"),
        ("roberta", "RobertaForQuestionAnswering"),
        ("roformer", "RoFormerForQuestionAnswering"),
        ("splinter", "SplinterForQuestionAnswering"),
        ("squeezebert", "SqueezeBertForQuestionAnswering"),
        ("xlm", "XLMForQuestionAnsweringSimple"),
        ("xlm-roberta", "XLMRobertaForQuestionAnswering"),
        ("xlm-roberta-xl", "XLMRobertaXLForQuestionAnswering"),
        ("xlnet", "XLNetForQuestionAnsweringSimple"),
        ("yoso", "YosoForQuestionAnswering"),
    ]
)

MODEL_FOR_TABLE_QUESTION_ANSWERING_MAPPING_NAMES = OrderedDict(
    [
        # Model for Table Question Answering mapping
        ("tapas", "TapasForQuestionAnswering"),
    ]
)

MODEL_FOR_VISUAL_QUESTION_ANSWERING_MAPPING_NAMES = OrderedDict(
    [
        ("vilt", "ViltForQuestionAnswering"),
    ]
)

MODEL_FOR_DOCUMENT_QUESTION_ANSWERING_MAPPING_NAMES = OrderedDict(
    [
        ("layoutlm", "LayoutLMForQuestionAnswering"),
        ("layoutlmv2", "LayoutLMv2ForQuestionAnswering"),
        ("layoutlmv3", "LayoutLMv3ForQuestionAnswering"),
    ]
)

MODEL_FOR_TOKEN_CLASSIFICATION_MAPPING_NAMES = OrderedDict(
    [
        # Model for Token Classification mapping
        ("fan", "FANForTokenClassification"),
        ("albert", "AlbertForTokenClassification"),
        ("bert", "BertForTokenClassification"),
        ("big_bird", "BigBirdForTokenClassification"),
        ("bloom", "BloomForTokenClassification"),
        ("camembert", "CamembertForTokenClassification"),
        ("canine", "CanineForTokenClassification"),
        ("convbert", "ConvBertForTokenClassification"),
        ("data2vec-text", "Data2VecTextForTokenClassification"),
        ("deberta", "DebertaForTokenClassification"),
        ("deberta-v2", "DebertaV2ForTokenClassification"),
        ("distilbert", "DistilBertForTokenClassification"),
        ("electra", "ElectraForTokenClassification"),
        ("ernie", "ErnieForTokenClassification"),
        ("esm", "EsmForTokenClassification"),
        ("flaubert", "FlaubertForTokenClassification"),
        ("fnet", "FNetForTokenClassification"),
        ("funnel", "FunnelForTokenClassification"),
        ("gpt2", "GPT2ForTokenClassification"),
        ("ibert", "IBertForTokenClassification"),
        ("layoutlm", "LayoutLMForTokenClassification"),
        ("layoutlmv2", "LayoutLMv2ForTokenClassification"),
        ("layoutlmv3", "LayoutLMv3ForTokenClassification"),
        ("longformer", "LongformerForTokenClassification"),
        ("luke", "LukeForTokenClassification"),
        ("markuplm", "MarkupLMForTokenClassification"),
        ("megatron-bert", "MegatronBertForTokenClassification"),
        ("mobilebert", "MobileBertForTokenClassification"),
        ("mpnet", "MPNetForTokenClassification"),
        ("nezha", "NezhaForTokenClassification"),
        ("nystromformer", "NystromformerForTokenClassification"),
        ("qdqbert", "QDQBertForTokenClassification"),
        ("rembert", "RemBertForTokenClassification"),
        ("roberta", "RobertaForTokenClassification"),
        ("roformer", "RoFormerForTokenClassification"),
        ("squeezebert", "SqueezeBertForTokenClassification"),
        ("xlm", "XLMForTokenClassification"),
        ("xlm-roberta", "XLMRobertaForTokenClassification"),
        ("xlm-roberta-xl", "XLMRobertaXLForTokenClassification"),
        ("xlnet", "XLNetForTokenClassification"),
        ("yoso", "YosoForTokenClassification"),
    ]
)

MODEL_FOR_MULTIPLE_CHOICE_MAPPING_NAMES = OrderedDict(
    [
        # Model for Multiple Choice mapping
        ("fan", "FANForMultipleChoice"),
        ("albert", "AlbertForMultipleChoice"),
        ("bert", "BertForMultipleChoice"),
        ("big_bird", "BigBirdForMultipleChoice"),
        ("camembert", "CamembertForMultipleChoice"),
        ("canine", "CanineForMultipleChoice"),
        ("convbert", "ConvBertForMultipleChoice"),
        ("data2vec-text", "Data2VecTextForMultipleChoice"),
        ("deberta-v2", "DebertaV2ForMultipleChoice"),
        ("distilbert", "DistilBertForMultipleChoice"),
        ("electra", "ElectraForMultipleChoice"),
        ("ernie", "ErnieForMultipleChoice"),
        ("flaubert", "FlaubertForMultipleChoice"),
        ("fnet", "FNetForMultipleChoice"),
        ("funnel", "FunnelForMultipleChoice"),
        ("ibert", "IBertForMultipleChoice"),
        ("longformer", "LongformerForMultipleChoice"),
        ("luke", "LukeForMultipleChoice"),
        ("megatron-bert", "MegatronBertForMultipleChoice"),
        ("mobilebert", "MobileBertForMultipleChoice"),
        ("mpnet", "MPNetForMultipleChoice"),
        ("nezha", "NezhaForMultipleChoice"),
        ("nystromformer", "NystromformerForMultipleChoice"),
        ("qdqbert", "QDQBertForMultipleChoice"),
        ("rembert", "RemBertForMultipleChoice"),
        ("roberta", "RobertaForMultipleChoice"),
        ("roformer", "RoFormerForMultipleChoice"),
        ("squeezebert", "SqueezeBertForMultipleChoice"),
        ("xlm", "XLMForMultipleChoice"),
        ("xlm-roberta", "XLMRobertaForMultipleChoice"),
        ("xlm-roberta-xl", "XLMRobertaXLForMultipleChoice"),
        ("xlnet", "XLNetForMultipleChoice"),
        ("yoso", "YosoForMultipleChoice"),
    ]
)

MODEL_FOR_NEXT_SENTENCE_PREDICTION_MAPPING_NAMES = OrderedDict(
    [
        ("bert", "BertForNextSentencePrediction"),
        ("ernie", "ErnieForNextSentencePrediction"),
        ("fnet", "FNetForNextSentencePrediction"),
        ("megatron-bert", "MegatronBertForNextSentencePrediction"),
        ("mobilebert", "MobileBertForNextSentencePrediction"),
        ("nezha", "NezhaForNextSentencePrediction"),
        ("qdqbert", "QDQBertForNextSentencePrediction"),
    ]
)

MODEL_FOR_AUDIO_CLASSIFICATION_MAPPING_NAMES = OrderedDict(
    [
        # Model for Audio Classification mapping
        ("data2vec-audio", "Data2VecAudioForSequenceClassification"),
        ("hubert", "HubertForSequenceClassification"),
        ("sew", "SEWForSequenceClassification"),
        ("sew-d", "SEWDForSequenceClassification"),
        ("unispeech", "UniSpeechForSequenceClassification"),
        ("unispeech-sat", "UniSpeechSatForSequenceClassification"),
        ("wav2vec2", "Wav2Vec2ForSequenceClassification"),
        ("wav2vec2-conformer", "Wav2Vec2ConformerForSequenceClassification"),
        ("wavlm", "WavLMForSequenceClassification"),
    ]
)

MODEL_FOR_CTC_MAPPING_NAMES = OrderedDict(
    [
        # Model for Connectionist temporal classification (CTC) mapping
        ("data2vec-audio", "Data2VecAudioForCTC"),
        ("hubert", "HubertForCTC"),
        ("mctct", "MCTCTForCTC"),
        ("sew", "SEWForCTC"),
        ("sew-d", "SEWDForCTC"),
        ("unispeech", "UniSpeechForCTC"),
        ("unispeech-sat", "UniSpeechSatForCTC"),
        ("wav2vec2", "Wav2Vec2ForCTC"),
        ("wav2vec2-conformer", "Wav2Vec2ConformerForCTC"),
        ("wavlm", "WavLMForCTC"),
    ]
)

MODEL_FOR_AUDIO_FRAME_CLASSIFICATION_MAPPING_NAMES = OrderedDict(
    [
        # Model for Audio Classification mapping
        ("data2vec-audio", "Data2VecAudioForAudioFrameClassification"),
        ("unispeech-sat", "UniSpeechSatForAudioFrameClassification"),
        ("wav2vec2", "Wav2Vec2ForAudioFrameClassification"),
        ("wav2vec2-conformer", "Wav2Vec2ConformerForAudioFrameClassification"),
        ("wavlm", "WavLMForAudioFrameClassification"),
    ]
)

MODEL_FOR_AUDIO_XVECTOR_MAPPING_NAMES = OrderedDict(
    [
        # Model for Audio Classification mapping
        ("data2vec-audio", "Data2VecAudioForXVector"),
        ("unispeech-sat", "UniSpeechSatForXVector"),
        ("wav2vec2", "Wav2Vec2ForXVector"),
        ("wav2vec2-conformer", "Wav2Vec2ConformerForXVector"),
        ("wavlm", "WavLMForXVector"),
    ]
)

_MODEL_FOR_ZERO_SHOT_IMAGE_CLASSIFICATION_MAPPING_NAMES = OrderedDict(
    [
        # Model for Zero Shot Image Classification mapping
        ("clip", "CLIPModel"),
    ]
)

MODEL_MAPPING = _LazyAutoMapping(CONFIG_MAPPING_NAMES, MODEL_MAPPING_NAMES)
MODEL_FOR_PRETRAINING_MAPPING = _LazyAutoMapping(CONFIG_MAPPING_NAMES, MODEL_FOR_PRETRAINING_MAPPING_NAMES)
MODEL_WITH_LM_HEAD_MAPPING = _LazyAutoMapping(CONFIG_MAPPING_NAMES, MODEL_WITH_LM_HEAD_MAPPING_NAMES)
MODEL_FOR_CAUSAL_LM_MAPPING = _LazyAutoMapping(CONFIG_MAPPING_NAMES, MODEL_FOR_CAUSAL_LM_MAPPING_NAMES)
MODEL_FOR_CAUSAL_IMAGE_MODELING_MAPPING = _LazyAutoMapping(
    CONFIG_MAPPING_NAMES, MODEL_FOR_CAUSAL_IMAGE_MODELING_MAPPING_NAMES
)
MODEL_FOR_IMAGE_CLASSIFICATION_MAPPING = _LazyAutoMapping(
    CONFIG_MAPPING_NAMES, MODEL_FOR_IMAGE_CLASSIFICATION_MAPPING_NAMES
)
MODEL_FOR_IMAGE_SEGMENTATION_MAPPING = _LazyAutoMapping(
    CONFIG_MAPPING_NAMES, MODEL_FOR_IMAGE_SEGMENTATION_MAPPING_NAMES
)
MODEL_FOR_SEMANTIC_SEGMENTATION_MAPPING = _LazyAutoMapping(
    CONFIG_MAPPING_NAMES, MODEL_FOR_SEMANTIC_SEGMENTATION_MAPPING_NAMES
)
MODEL_FOR_INSTANCE_SEGMENTATION_MAPPING = _LazyAutoMapping(
    CONFIG_MAPPING_NAMES, MODEL_FOR_INSTANCE_SEGMENTATION_MAPPING_NAMES
)
MODEL_FOR_VIDEO_CLASSIFICATION_MAPPING = _LazyAutoMapping(
    CONFIG_MAPPING_NAMES, MODEL_FOR_VIDEO_CLASSIFICATION_MAPPING_NAMES
)
MODEL_FOR_VISION_2_SEQ_MAPPING = _LazyAutoMapping(CONFIG_MAPPING_NAMES, MODEL_FOR_VISION_2_SEQ_MAPPING_NAMES)
MODEL_FOR_VISUAL_QUESTION_ANSWERING_MAPPING = _LazyAutoMapping(
    CONFIG_MAPPING_NAMES, MODEL_FOR_VISUAL_QUESTION_ANSWERING_MAPPING_NAMES
)
MODEL_FOR_DOCUMENT_QUESTION_ANSWERING_MAPPING = _LazyAutoMapping(
    CONFIG_MAPPING_NAMES, MODEL_FOR_DOCUMENT_QUESTION_ANSWERING_MAPPING_NAMES
)
MODEL_FOR_MASKED_LM_MAPPING = _LazyAutoMapping(CONFIG_MAPPING_NAMES, MODEL_FOR_MASKED_LM_MAPPING_NAMES)
MODEL_FOR_MASKED_IMAGE_MODELING_MAPPING = _LazyAutoMapping(
    CONFIG_MAPPING_NAMES, MODEL_FOR_MASKED_IMAGE_MODELING_MAPPING_NAMES
)
MODEL_FOR_OBJECT_DETECTION_MAPPING = _LazyAutoMapping(CONFIG_MAPPING_NAMES, MODEL_FOR_OBJECT_DETECTION_MAPPING_NAMES)
MODEL_FOR_SEQ_TO_SEQ_CAUSAL_LM_MAPPING = _LazyAutoMapping(
    CONFIG_MAPPING_NAMES, MODEL_FOR_SEQ_TO_SEQ_CAUSAL_LM_MAPPING_NAMES
)
MODEL_FOR_SEQUENCE_CLASSIFICATION_MAPPING = _LazyAutoMapping(
    CONFIG_MAPPING_NAMES, MODEL_FOR_SEQUENCE_CLASSIFICATION_MAPPING_NAMES
)
MODEL_FOR_QUESTION_ANSWERING_MAPPING = _LazyAutoMapping(
    CONFIG_MAPPING_NAMES, MODEL_FOR_QUESTION_ANSWERING_MAPPING_NAMES
)
MODEL_FOR_TABLE_QUESTION_ANSWERING_MAPPING = _LazyAutoMapping(
    CONFIG_MAPPING_NAMES, MODEL_FOR_TABLE_QUESTION_ANSWERING_MAPPING_NAMES
)
MODEL_FOR_TOKEN_CLASSIFICATION_MAPPING = _LazyAutoMapping(
    CONFIG_MAPPING_NAMES, MODEL_FOR_TOKEN_CLASSIFICATION_MAPPING_NAMES
)
MODEL_FOR_MULTIPLE_CHOICE_MAPPING = _LazyAutoMapping(CONFIG_MAPPING_NAMES, MODEL_FOR_MULTIPLE_CHOICE_MAPPING_NAMES)
MODEL_FOR_NEXT_SENTENCE_PREDICTION_MAPPING = _LazyAutoMapping(
    CONFIG_MAPPING_NAMES, MODEL_FOR_NEXT_SENTENCE_PREDICTION_MAPPING_NAMES
)
MODEL_FOR_AUDIO_CLASSIFICATION_MAPPING = _LazyAutoMapping(
    CONFIG_MAPPING_NAMES, MODEL_FOR_AUDIO_CLASSIFICATION_MAPPING_NAMES
)
MODEL_FOR_CTC_MAPPING = _LazyAutoMapping(CONFIG_MAPPING_NAMES, MODEL_FOR_CTC_MAPPING_NAMES)
MODEL_FOR_SPEECH_SEQ_2_SEQ_MAPPING = _LazyAutoMapping(CONFIG_MAPPING_NAMES, MODEL_FOR_SPEECH_SEQ_2_SEQ_MAPPING_NAMES)
MODEL_FOR_AUDIO_FRAME_CLASSIFICATION_MAPPING = _LazyAutoMapping(
    CONFIG_MAPPING_NAMES, MODEL_FOR_AUDIO_FRAME_CLASSIFICATION_MAPPING_NAMES
)
MODEL_FOR_AUDIO_XVECTOR_MAPPING = _LazyAutoMapping(CONFIG_MAPPING_NAMES, MODEL_FOR_AUDIO_XVECTOR_MAPPING_NAMES)


class AutoModel(_BaseAutoModelClass):
    _model_mapping = MODEL_MAPPING


AutoModel = auto_class_update(AutoModel)


class AutoModelForPreTraining(_BaseAutoModelClass):
    _model_mapping = MODEL_FOR_PRETRAINING_MAPPING


AutoModelForPreTraining = auto_class_update(AutoModelForPreTraining, head_doc="pretraining")


# Private on purpose, the public class will add the deprecation warnings.
class _AutoModelWithLMHead(_BaseAutoModelClass):
    _model_mapping = MODEL_WITH_LM_HEAD_MAPPING


_AutoModelWithLMHead = auto_class_update(_AutoModelWithLMHead, head_doc="language modeling")


class AutoModelForCausalLM(_BaseAutoModelClass):
    _model_mapping = MODEL_FOR_CAUSAL_LM_MAPPING


AutoModelForCausalLM = auto_class_update(AutoModelForCausalLM, head_doc="causal language modeling")


class AutoModelForMaskedLM(_BaseAutoModelClass):
    _model_mapping = MODEL_FOR_MASKED_LM_MAPPING


AutoModelForMaskedLM = auto_class_update(AutoModelForMaskedLM, head_doc="masked language modeling")


class AutoModelForSeq2SeqLM(_BaseAutoModelClass):
    _model_mapping = MODEL_FOR_SEQ_TO_SEQ_CAUSAL_LM_MAPPING


AutoModelForSeq2SeqLM = auto_class_update(
    AutoModelForSeq2SeqLM, head_doc="sequence-to-sequence language modeling", checkpoint_for_example="t5-base"
)


class AutoModelForSequenceClassification(_BaseAutoModelClass):
    _model_mapping = MODEL_FOR_SEQUENCE_CLASSIFICATION_MAPPING


AutoModelForSequenceClassification = auto_class_update(
    AutoModelForSequenceClassification, head_doc="sequence classification"
)


class AutoModelForQuestionAnswering(_BaseAutoModelClass):
    _model_mapping = MODEL_FOR_QUESTION_ANSWERING_MAPPING


AutoModelForQuestionAnswering = auto_class_update(AutoModelForQuestionAnswering, head_doc="question answering")


class AutoModelForTableQuestionAnswering(_BaseAutoModelClass):
    _model_mapping = MODEL_FOR_TABLE_QUESTION_ANSWERING_MAPPING


AutoModelForTableQuestionAnswering = auto_class_update(
    AutoModelForTableQuestionAnswering,
    head_doc="table question answering",
    checkpoint_for_example="google/tapas-base-finetuned-wtq",
)


class AutoModelForVisualQuestionAnswering(_BaseAutoModelClass):
    _model_mapping = MODEL_FOR_VISUAL_QUESTION_ANSWERING_MAPPING


AutoModelForVisualQuestionAnswering = auto_class_update(
    AutoModelForVisualQuestionAnswering,
    head_doc="visual question answering",
    checkpoint_for_example="dandelin/vilt-b32-finetuned-vqa",
)


class AutoModelForDocumentQuestionAnswering(_BaseAutoModelClass):
    _model_mapping = MODEL_FOR_DOCUMENT_QUESTION_ANSWERING_MAPPING


AutoModelForDocumentQuestionAnswering = auto_class_update(
    AutoModelForDocumentQuestionAnswering,
    head_doc="document question answering",
    checkpoint_for_example='impira/layoutlm-document-qa", revision="52e01b3',
)


class AutoModelForTokenClassification(_BaseAutoModelClass):
    _model_mapping = MODEL_FOR_TOKEN_CLASSIFICATION_MAPPING


AutoModelForTokenClassification = auto_class_update(AutoModelForTokenClassification, head_doc="token classification")


class AutoModelForMultipleChoice(_BaseAutoModelClass):
    _model_mapping = MODEL_FOR_MULTIPLE_CHOICE_MAPPING


AutoModelForMultipleChoice = auto_class_update(AutoModelForMultipleChoice, head_doc="multiple choice")


class AutoModelForNextSentencePrediction(_BaseAutoModelClass):
    _model_mapping = MODEL_FOR_NEXT_SENTENCE_PREDICTION_MAPPING


AutoModelForNextSentencePrediction = auto_class_update(
    AutoModelForNextSentencePrediction, head_doc="next sentence prediction"
)


class AutoModelForImageClassification(_BaseAutoModelClass):
    _model_mapping = MODEL_FOR_IMAGE_CLASSIFICATION_MAPPING


AutoModelForImageClassification = auto_class_update(AutoModelForImageClassification, head_doc="image classification")


class AutoModelForImageSegmentation(_BaseAutoModelClass):
    _model_mapping = MODEL_FOR_IMAGE_SEGMENTATION_MAPPING


AutoModelForImageSegmentation = auto_class_update(AutoModelForImageSegmentation, head_doc="image segmentation")


class AutoModelForSemanticSegmentation(_BaseAutoModelClass):
    _model_mapping = MODEL_FOR_SEMANTIC_SEGMENTATION_MAPPING


AutoModelForSemanticSegmentation = auto_class_update(
    AutoModelForSemanticSegmentation, head_doc="semantic segmentation"
)


class AutoModelForInstanceSegmentation(_BaseAutoModelClass):
    _model_mapping = MODEL_FOR_INSTANCE_SEGMENTATION_MAPPING


AutoModelForInstanceSegmentation = auto_class_update(
    AutoModelForInstanceSegmentation, head_doc="instance segmentation"
)


class AutoModelForObjectDetection(_BaseAutoModelClass):
    _model_mapping = MODEL_FOR_OBJECT_DETECTION_MAPPING


AutoModelForObjectDetection = auto_class_update(AutoModelForObjectDetection, head_doc="object detection")


class AutoModelForVideoClassification(_BaseAutoModelClass):
    _model_mapping = MODEL_FOR_VIDEO_CLASSIFICATION_MAPPING


AutoModelForVideoClassification = auto_class_update(AutoModelForVideoClassification, head_doc="video classification")


class AutoModelForVision2Seq(_BaseAutoModelClass):
    _model_mapping = MODEL_FOR_VISION_2_SEQ_MAPPING


AutoModelForVision2Seq = auto_class_update(AutoModelForVision2Seq, head_doc="vision-to-text modeling")


class AutoModelForAudioClassification(_BaseAutoModelClass):
    _model_mapping = MODEL_FOR_AUDIO_CLASSIFICATION_MAPPING


AutoModelForAudioClassification = auto_class_update(AutoModelForAudioClassification, head_doc="audio classification")


class AutoModelForCTC(_BaseAutoModelClass):
    _model_mapping = MODEL_FOR_CTC_MAPPING


AutoModelForCTC = auto_class_update(AutoModelForCTC, head_doc="connectionist temporal classification")


class AutoModelForSpeechSeq2Seq(_BaseAutoModelClass):
    _model_mapping = MODEL_FOR_SPEECH_SEQ_2_SEQ_MAPPING


AutoModelForSpeechSeq2Seq = auto_class_update(
    AutoModelForSpeechSeq2Seq, head_doc="sequence-to-sequence speech-to-text modeling"
)


class AutoModelForAudioFrameClassification(_BaseAutoModelClass):
    _model_mapping = MODEL_FOR_AUDIO_FRAME_CLASSIFICATION_MAPPING


AutoModelForAudioFrameClassification = auto_class_update(
    AutoModelForAudioFrameClassification, head_doc="audio frame (token) classification"
)


class AutoModelForAudioXVector(_BaseAutoModelClass):
    _model_mapping = MODEL_FOR_AUDIO_XVECTOR_MAPPING


AutoModelForAudioXVector = auto_class_update(AutoModelForAudioXVector, head_doc="audio retrieval via x-vector")


class AutoModelForMaskedImageModeling(_BaseAutoModelClass):
    _model_mapping = MODEL_FOR_MASKED_IMAGE_MODELING_MAPPING


AutoModelForMaskedImageModeling = auto_class_update(AutoModelForMaskedImageModeling, head_doc="masked image modeling")


class AutoModelWithLMHead(_AutoModelWithLMHead):
    @classmethod
    def from_config(cls, config):
        warnings.warn(
            "The class `AutoModelWithLMHead` is deprecated and will be removed in a future version. Please use "
            "`AutoModelForCausalLM` for causal language models, `AutoModelForMaskedLM` for masked language models and "
            "`AutoModelForSeq2SeqLM` for encoder-decoder models.",
            FutureWarning,
        )
        return super().from_config(config)

    @classmethod
    def from_pretrained(cls, pretrained_model_name_or_path, *model_args, **kwargs):
        warnings.warn(
            "The class `AutoModelWithLMHead` is deprecated and will be removed in a future version. Please use "
            "`AutoModelForCausalLM` for causal language models, `AutoModelForMaskedLM` for masked language models and "
            "`AutoModelForSeq2SeqLM` for encoder-decoder models.",
            FutureWarning,
        )
        return super().from_pretrained(pretrained_model_name_or_path, *model_args, **kwargs)<|MERGE_RESOLUTION|>--- conflicted
+++ resolved
@@ -376,11 +376,8 @@
         ("swinv2", "Swinv2ForImageClassification"),
         ("van", "VanForImageClassification"),
         ("vit", "ViTForImageClassification"),
-<<<<<<< HEAD
         ("fan", "FANForImageClassification"),
-=======
         ("vit_msn", "ViTMSNForImageClassification"),
->>>>>>> 97fed158
     ]
 )
 
