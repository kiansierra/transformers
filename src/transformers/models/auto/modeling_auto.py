# coding=utf-8
# Copyright 2018 The HuggingFace Inc. team.
#
# Licensed under the Apache License, Version 2.0 (the "License");
# you may not use this file except in compliance with the License.
# You may obtain a copy of the License at
#
#     http://www.apache.org/licenses/LICENSE-2.0
#
# Unless required by applicable law or agreed to in writing, software
# distributed under the License is distributed on an "AS IS" BASIS,
# WITHOUT WARRANTIES OR CONDITIONS OF ANY KIND, either express or implied.
# See the License for the specific language governing permissions and
# limitations under the License.
""" Auto Model class."""

import warnings
from collections import OrderedDict

from ...utils import logging
from .auto_factory import _BaseAutoModelClass, _LazyAutoMapping, auto_class_update
from .configuration_auto import CONFIG_MAPPING_NAMES


logger = logging.get_logger(__name__)


MODEL_MAPPING_NAMES = OrderedDict(
    [
        # Base model mapping
        ("fan", "FANModel"),
        ("albert", "AlbertModel"),
        ("bart", "BartModel"),
        ("beit", "BeitModel"),
        ("bert", "BertModel"),
        ("bert-generation", "BertGenerationEncoder"),
        ("big_bird", "BigBirdModel"),
        ("bigbird_pegasus", "BigBirdPegasusModel"),
        ("blenderbot", "BlenderbotModel"),
        ("blenderbot-small", "BlenderbotSmallModel"),
        ("bloom", "BloomModel"),
        ("camembert", "CamembertModel"),
        ("canine", "CanineModel"),
        ("clip", "CLIPModel"),
        ("clipseg", "CLIPSegModel"),
        ("codegen", "CodeGenModel"),
        ("conditional_detr", "ConditionalDetrModel"),
        ("convbert", "ConvBertModel"),
        ("convnext", "ConvNextModel"),
        ("ctrl", "CTRLModel"),
        ("cvt", "CvtModel"),
        ("data2vec-audio", "Data2VecAudioModel"),
        ("data2vec-text", "Data2VecTextModel"),
        ("data2vec-vision", "Data2VecVisionModel"),
        ("deberta", "DebertaModel"),
        ("deberta-v2", "DebertaV2Model"),
        ("decision_transformer", "DecisionTransformerModel"),
        ("decision_transformer_gpt2", "DecisionTransformerGPT2Model"),
        ("deformable_detr", "DeformableDetrModel"),
        ("deit", "DeiTModel"),
        ("detr", "DetrModel"),
        ("distilbert", "DistilBertModel"),
        ("donut-swin", "DonutSwinModel"),
        ("dpr", "DPRQuestionEncoder"),
        ("dpt", "DPTModel"),
        ("electra", "ElectraModel"),
        ("ernie", "ErnieModel"),
        ("esm", "EsmModel"),
        ("flaubert", "FlaubertModel"),
        ("flava", "FlavaModel"),
        ("fnet", "FNetModel"),
        ("fsmt", "FSMTModel"),
        ("funnel", ("FunnelModel", "FunnelBaseModel")),
        ("glpn", "GLPNModel"),
        ("gpt2", "GPT2Model"),
        ("gpt_neo", "GPTNeoModel"),
        ("gpt_neox", "GPTNeoXModel"),
        ("gpt_neox_japanese", "GPTNeoXJapaneseModel"),
        ("gptj", "GPTJModel"),
        ("groupvit", "GroupViTModel"),
        ("hubert", "HubertModel"),
        ("ibert", "IBertModel"),
        ("imagegpt", "ImageGPTModel"),
        ("jukebox", "JukeboxModel"),
        ("layoutlm", "LayoutLMModel"),
        ("layoutlmv2", "LayoutLMv2Model"),
        ("layoutlmv3", "LayoutLMv3Model"),
        ("led", "LEDModel"),
        ("levit", "LevitModel"),
        ("lilt", "LiltModel"),
        ("longformer", "LongformerModel"),
        ("longt5", "LongT5Model"),
        ("luke", "LukeModel"),
        ("lxmert", "LxmertModel"),
        ("m2m_100", "M2M100Model"),
        ("marian", "MarianModel"),
        ("markuplm", "MarkupLMModel"),
        ("maskformer", "MaskFormerModel"),
        ("mbart", "MBartModel"),
        ("mctct", "MCTCTModel"),
        ("megatron-bert", "MegatronBertModel"),
        ("mobilebert", "MobileBertModel"),
        ("mobilenet_v2", "MobileNetV2Model"),
        ("mobilevit", "MobileViTModel"),
        ("mpnet", "MPNetModel"),
        ("mt5", "MT5Model"),
        ("mvp", "MvpModel"),
        ("nezha", "NezhaModel"),
        ("nllb", "M2M100Model"),
        ("nystromformer", "NystromformerModel"),
        ("openai-gpt", "OpenAIGPTModel"),
        ("opt", "OPTModel"),
        ("owlvit", "OwlViTModel"),
        ("pegasus", "PegasusModel"),
        ("pegasus_x", "PegasusXModel"),
        ("perceiver", "PerceiverModel"),
        ("plbart", "PLBartModel"),
        ("poolformer", "PoolFormerModel"),
        ("prophetnet", "ProphetNetModel"),
        ("qdqbert", "QDQBertModel"),
        ("reformer", "ReformerModel"),
        ("regnet", "RegNetModel"),
        ("rembert", "RemBertModel"),
        ("resnet", "ResNetModel"),
        ("retribert", "RetriBertModel"),
        ("roberta", "RobertaModel"),
        ("roc_bert", "RoCBertModel"),
        ("roformer", "RoFormerModel"),
        ("segformer", "SegformerModel"),
        ("sew", "SEWModel"),
        ("sew-d", "SEWDModel"),
        ("speech_to_text", "Speech2TextModel"),
        ("splinter", "SplinterModel"),
        ("squeezebert", "SqueezeBertModel"),
        ("swin", "SwinModel"),
        ("swinv2", "Swinv2Model"),
        ("switch_transformers", "SwitchTransformersModel"),
        ("t5", "T5Model"),
        ("table-transformer", "TableTransformerModel"),
        ("tapas", "TapasModel"),
        ("time_series_transformer", "TimeSeriesTransformerModel"),
        ("trajectory_transformer", "TrajectoryTransformerModel"),
        ("transfo-xl", "TransfoXLModel"),
        ("unispeech", "UniSpeechModel"),
        ("unispeech-sat", "UniSpeechSatModel"),
        ("van", "VanModel"),
        ("videomae", "VideoMAEModel"),
        ("vilt", "ViltModel"),
        ("vision-text-dual-encoder", "VisionTextDualEncoderModel"),
        ("visual_bert", "VisualBertModel"),
        ("vit", "ViTModel"),
        ("vit_mae", "ViTMAEModel"),
        ("vit_msn", "ViTMSNModel"),
        ("wav2vec2", "Wav2Vec2Model"),
        ("wav2vec2-conformer", "Wav2Vec2ConformerModel"),
        ("wavlm", "WavLMModel"),
        ("whisper", "WhisperModel"),
        ("xclip", "XCLIPModel"),
        ("xglm", "XGLMModel"),
        ("xlm", "XLMModel"),
        ("xlm-prophetnet", "XLMProphetNetModel"),
        ("xlm-roberta", "XLMRobertaModel"),
        ("xlm-roberta-xl", "XLMRobertaXLModel"),
        ("xlnet", "XLNetModel"),
        ("yolos", "YolosModel"),
        ("yoso", "YosoModel"),
    ]
)

MODEL_FOR_PRETRAINING_MAPPING_NAMES = OrderedDict(
    [
        # Model for pre-training mapping
        ("albert", "AlbertForPreTraining"),
        ("bart", "BartForConditionalGeneration"),
        ("bert", "BertForPreTraining"),
        ("big_bird", "BigBirdForPreTraining"),
        ("bloom", "BloomForCausalLM"),
        ("camembert", "CamembertForMaskedLM"),
        ("ctrl", "CTRLLMHeadModel"),
        ("data2vec-text", "Data2VecTextForMaskedLM"),
        ("deberta", "DebertaForMaskedLM"),
        ("deberta-v2", "DebertaV2ForMaskedLM"),
        ("distilbert", "DistilBertForMaskedLM"),
        ("electra", "ElectraForPreTraining"),
        ("ernie", "ErnieForPreTraining"),
        ("flaubert", "FlaubertWithLMHeadModel"),
        ("flava", "FlavaForPreTraining"),
        ("fnet", "FNetForPreTraining"),
        ("fsmt", "FSMTForConditionalGeneration"),
        ("funnel", "FunnelForPreTraining"),
        ("gpt2", "GPT2LMHeadModel"),
        ("ibert", "IBertForMaskedLM"),
        ("layoutlm", "LayoutLMForMaskedLM"),
        ("longformer", "LongformerForMaskedLM"),
        ("luke", "LukeForMaskedLM"),
        ("lxmert", "LxmertForPreTraining"),
        ("megatron-bert", "MegatronBertForPreTraining"),
        ("mobilebert", "MobileBertForPreTraining"),
        ("mpnet", "MPNetForMaskedLM"),
        ("mvp", "MvpForConditionalGeneration"),
        ("nezha", "NezhaForPreTraining"),
        ("openai-gpt", "OpenAIGPTLMHeadModel"),
        ("retribert", "RetriBertModel"),
        ("roberta", "RobertaForMaskedLM"),
        ("roc_bert", "RoCBertForPreTraining"),
        ("splinter", "SplinterForPreTraining"),
        ("squeezebert", "SqueezeBertForMaskedLM"),
        ("switch_transformers", "SwitchTransformersForConditionalGeneration"),
        ("t5", "T5ForConditionalGeneration"),
        ("tapas", "TapasForMaskedLM"),
        ("transfo-xl", "TransfoXLLMHeadModel"),
        ("unispeech", "UniSpeechForPreTraining"),
        ("unispeech-sat", "UniSpeechSatForPreTraining"),
        ("videomae", "VideoMAEForPreTraining"),
        ("visual_bert", "VisualBertForPreTraining"),
        ("vit_mae", "ViTMAEForPreTraining"),
        ("wav2vec2", "Wav2Vec2ForPreTraining"),
        ("wav2vec2-conformer", "Wav2Vec2ConformerForPreTraining"),
        ("xlm", "XLMWithLMHeadModel"),
        ("xlm-roberta", "XLMRobertaForMaskedLM"),
        ("xlm-roberta-xl", "XLMRobertaXLForMaskedLM"),
        ("xlnet", "XLNetLMHeadModel"),
    ]
)

MODEL_WITH_LM_HEAD_MAPPING_NAMES = OrderedDict(
    [
        # Model with LM heads mapping
        ("albert", "AlbertForMaskedLM"),
        ("bart", "BartForConditionalGeneration"),
        ("bert", "BertForMaskedLM"),
        ("big_bird", "BigBirdForMaskedLM"),
        ("bigbird_pegasus", "BigBirdPegasusForConditionalGeneration"),
        ("blenderbot-small", "BlenderbotSmallForConditionalGeneration"),
        ("bloom", "BloomForCausalLM"),
        ("camembert", "CamembertForMaskedLM"),
        ("codegen", "CodeGenForCausalLM"),
        ("convbert", "ConvBertForMaskedLM"),
        ("ctrl", "CTRLLMHeadModel"),
        ("data2vec-text", "Data2VecTextForMaskedLM"),
        ("deberta", "DebertaForMaskedLM"),
        ("deberta-v2", "DebertaV2ForMaskedLM"),
        ("distilbert", "DistilBertForMaskedLM"),
        ("electra", "ElectraForMaskedLM"),
        ("encoder-decoder", "EncoderDecoderModel"),
        ("ernie", "ErnieForMaskedLM"),
        ("esm", "EsmForMaskedLM"),
        ("flaubert", "FlaubertWithLMHeadModel"),
        ("fnet", "FNetForMaskedLM"),
        ("fsmt", "FSMTForConditionalGeneration"),
        ("funnel", "FunnelForMaskedLM"),
        ("gpt2", "GPT2LMHeadModel"),
        ("gpt_neo", "GPTNeoForCausalLM"),
        ("gpt_neox", "GPTNeoXForCausalLM"),
        ("gpt_neox_japanese", "GPTNeoXJapaneseForCausalLM"),
        ("gptj", "GPTJForCausalLM"),
        ("ibert", "IBertForMaskedLM"),
        ("layoutlm", "LayoutLMForMaskedLM"),
        ("led", "LEDForConditionalGeneration"),
        ("longformer", "LongformerForMaskedLM"),
        ("longt5", "LongT5ForConditionalGeneration"),
        ("luke", "LukeForMaskedLM"),
        ("m2m_100", "M2M100ForConditionalGeneration"),
        ("marian", "MarianMTModel"),
        ("megatron-bert", "MegatronBertForCausalLM"),
        ("mobilebert", "MobileBertForMaskedLM"),
        ("mpnet", "MPNetForMaskedLM"),
        ("mvp", "MvpForConditionalGeneration"),
        ("nezha", "NezhaForMaskedLM"),
        ("nllb", "M2M100ForConditionalGeneration"),
        ("nystromformer", "NystromformerForMaskedLM"),
        ("openai-gpt", "OpenAIGPTLMHeadModel"),
        ("pegasus_x", "PegasusXForConditionalGeneration"),
        ("plbart", "PLBartForConditionalGeneration"),
        ("qdqbert", "QDQBertForMaskedLM"),
        ("reformer", "ReformerModelWithLMHead"),
        ("rembert", "RemBertForMaskedLM"),
        ("roberta", "RobertaForMaskedLM"),
        ("roc_bert", "RoCBertForMaskedLM"),
        ("roformer", "RoFormerForMaskedLM"),
        ("speech_to_text", "Speech2TextForConditionalGeneration"),
        ("squeezebert", "SqueezeBertForMaskedLM"),
        ("switch_transformers", "SwitchTransformersForConditionalGeneration"),
        ("t5", "T5ForConditionalGeneration"),
        ("tapas", "TapasForMaskedLM"),
        ("transfo-xl", "TransfoXLLMHeadModel"),
        ("wav2vec2", "Wav2Vec2ForMaskedLM"),
        ("whisper", "WhisperForConditionalGeneration"),
        ("xlm", "XLMWithLMHeadModel"),
        ("xlm-roberta", "XLMRobertaForMaskedLM"),
        ("xlm-roberta-xl", "XLMRobertaXLForMaskedLM"),
        ("xlnet", "XLNetLMHeadModel"),
        ("yoso", "YosoForMaskedLM"),
    ]
)

MODEL_FOR_CAUSAL_LM_MAPPING_NAMES = OrderedDict(
    [
        # Model for Causal LM mapping
        ("bart", "BartForCausalLM"),
        ("bert", "BertLMHeadModel"),
        ("bert-generation", "BertGenerationDecoder"),
        ("big_bird", "BigBirdForCausalLM"),
        ("bigbird_pegasus", "BigBirdPegasusForCausalLM"),
        ("blenderbot", "BlenderbotForCausalLM"),
        ("blenderbot-small", "BlenderbotSmallForCausalLM"),
        ("bloom", "BloomForCausalLM"),
        ("camembert", "CamembertForCausalLM"),
        ("codegen", "CodeGenForCausalLM"),
        ("ctrl", "CTRLLMHeadModel"),
        ("data2vec-text", "Data2VecTextForCausalLM"),
        ("electra", "ElectraForCausalLM"),
        ("ernie", "ErnieForCausalLM"),
        ("gpt2", "GPT2LMHeadModel"),
        ("gpt_neo", "GPTNeoForCausalLM"),
        ("gpt_neox", "GPTNeoXForCausalLM"),
        ("gpt_neox_japanese", "GPTNeoXJapaneseForCausalLM"),
        ("gptj", "GPTJForCausalLM"),
        ("marian", "MarianForCausalLM"),
        ("mbart", "MBartForCausalLM"),
        ("megatron-bert", "MegatronBertForCausalLM"),
        ("mvp", "MvpForCausalLM"),
        ("openai-gpt", "OpenAIGPTLMHeadModel"),
        ("opt", "OPTForCausalLM"),
        ("pegasus", "PegasusForCausalLM"),
        ("plbart", "PLBartForCausalLM"),
        ("prophetnet", "ProphetNetForCausalLM"),
        ("qdqbert", "QDQBertLMHeadModel"),
        ("reformer", "ReformerModelWithLMHead"),
        ("rembert", "RemBertForCausalLM"),
        ("roberta", "RobertaForCausalLM"),
        ("roc_bert", "RoCBertForCausalLM"),
        ("roformer", "RoFormerForCausalLM"),
        ("speech_to_text_2", "Speech2Text2ForCausalLM"),
        ("transfo-xl", "TransfoXLLMHeadModel"),
        ("trocr", "TrOCRForCausalLM"),
        ("xglm", "XGLMForCausalLM"),
        ("xlm", "XLMWithLMHeadModel"),
        ("xlm-prophetnet", "XLMProphetNetForCausalLM"),
        ("xlm-roberta", "XLMRobertaForCausalLM"),
        ("xlm-roberta-xl", "XLMRobertaXLForCausalLM"),
        ("xlnet", "XLNetLMHeadModel"),
    ]
)

MODEL_FOR_MASKED_IMAGE_MODELING_MAPPING_NAMES = OrderedDict(
    [
        ("deit", "DeiTForMaskedImageModeling"),
        ("swin", "SwinForMaskedImageModeling"),
        ("swinv2", "Swinv2ForMaskedImageModeling"),
        ("vit", "ViTForMaskedImageModeling"),
    ]
)


MODEL_FOR_CAUSAL_IMAGE_MODELING_MAPPING_NAMES = OrderedDict(
    # Model for Causal Image Modeling mapping
    [
        ("imagegpt", "ImageGPTForCausalImageModeling"),
    ]
)

MODEL_FOR_IMAGE_CLASSIFICATION_MAPPING_NAMES = OrderedDict(
    [
        # Model for Image Classification mapping
        ("beit", "BeitForImageClassification"),
        ("convnext", "ConvNextForImageClassification"),
        ("cvt", "CvtForImageClassification"),
        ("data2vec-vision", "Data2VecVisionForImageClassification"),
        ("deit", ("DeiTForImageClassification", "DeiTForImageClassificationWithTeacher")),
        ("imagegpt", "ImageGPTForImageClassification"),
        ("levit", ("LevitForImageClassification", "LevitForImageClassificationWithTeacher")),
        ("mobilenet_v2", "MobileNetV2ForImageClassification"),
        ("mobilevit", "MobileViTForImageClassification"),
        (
            "perceiver",
            (
                "PerceiverForImageClassificationLearned",
                "PerceiverForImageClassificationFourier",
                "PerceiverForImageClassificationConvProcessing",
            ),
        ),
        ("poolformer", "PoolFormerForImageClassification"),
        ("regnet", "RegNetForImageClassification"),
        ("resnet", "ResNetForImageClassification"),
        ("segformer", "SegformerForImageClassification"),
        ("swin", "SwinForImageClassification"),
        ("swinv2", "Swinv2ForImageClassification"),
        ("van", "VanForImageClassification"),
        ("vit", "ViTForImageClassification"),
        ("fan", "FANForImageClassification"),
        ("vit_msn", "ViTMSNForImageClassification"),
    ]
)

MODEL_FOR_IMAGE_SEGMENTATION_MAPPING_NAMES = OrderedDict(
    [
        # Do not add new models here, this class will be deprecated in the future.
        # Model for Image Segmentation mapping
        ("detr", "DetrForSegmentation"),
    ]
)

MODEL_FOR_SEMANTIC_SEGMENTATION_MAPPING_NAMES = OrderedDict(
    [
        # Model for Semantic Segmentation mapping
        ("beit", "BeitForSemanticSegmentation"),
        ("data2vec-vision", "Data2VecVisionForSemanticSegmentation"),
        ("dpt", "DPTForSemanticSegmentation"),
<<<<<<< HEAD
        ("fan", "FANForSemanticSegmentation"),
=======
        ("mobilenet_v2", "MobileNetV2ForSemanticSegmentation"),
>>>>>>> 441811ec
        ("mobilevit", "MobileViTForSemanticSegmentation"),
        ("segformer", "SegformerForSemanticSegmentation"),
    ]
)

MODEL_FOR_INSTANCE_SEGMENTATION_MAPPING_NAMES = OrderedDict(
    [
        # Model for Instance Segmentation mapping
        ("maskformer", "MaskFormerForInstanceSegmentation"),
    ]
)

MODEL_FOR_VIDEO_CLASSIFICATION_MAPPING_NAMES = OrderedDict(
    [
        ("videomae", "VideoMAEForVideoClassification"),
    ]
)

MODEL_FOR_VISION_2_SEQ_MAPPING_NAMES = OrderedDict(
    [
        ("vision-encoder-decoder", "VisionEncoderDecoderModel"),
    ]
)

MODEL_FOR_MASKED_LM_MAPPING_NAMES = OrderedDict(
    [
        # Model for Masked LM mapping
        ("albert", "AlbertForMaskedLM"),
        ("bart", "BartForConditionalGeneration"),
        ("bert", "BertForMaskedLM"),
        ("big_bird", "BigBirdForMaskedLM"),
        ("camembert", "CamembertForMaskedLM"),
        ("convbert", "ConvBertForMaskedLM"),
        ("data2vec-text", "Data2VecTextForMaskedLM"),
        ("deberta", "DebertaForMaskedLM"),
        ("deberta-v2", "DebertaV2ForMaskedLM"),
        ("distilbert", "DistilBertForMaskedLM"),
        ("electra", "ElectraForMaskedLM"),
        ("ernie", "ErnieForMaskedLM"),
        ("esm", "EsmForMaskedLM"),
        ("flaubert", "FlaubertWithLMHeadModel"),
        ("fnet", "FNetForMaskedLM"),
        ("funnel", "FunnelForMaskedLM"),
        ("ibert", "IBertForMaskedLM"),
        ("layoutlm", "LayoutLMForMaskedLM"),
        ("longformer", "LongformerForMaskedLM"),
        ("luke", "LukeForMaskedLM"),
        ("mbart", "MBartForConditionalGeneration"),
        ("megatron-bert", "MegatronBertForMaskedLM"),
        ("mobilebert", "MobileBertForMaskedLM"),
        ("mpnet", "MPNetForMaskedLM"),
        ("mvp", "MvpForConditionalGeneration"),
        ("nezha", "NezhaForMaskedLM"),
        ("nystromformer", "NystromformerForMaskedLM"),
        ("perceiver", "PerceiverForMaskedLM"),
        ("qdqbert", "QDQBertForMaskedLM"),
        ("reformer", "ReformerForMaskedLM"),
        ("rembert", "RemBertForMaskedLM"),
        ("roberta", "RobertaForMaskedLM"),
        ("roc_bert", "RoCBertForMaskedLM"),
        ("roformer", "RoFormerForMaskedLM"),
        ("squeezebert", "SqueezeBertForMaskedLM"),
        ("tapas", "TapasForMaskedLM"),
        ("wav2vec2", "Wav2Vec2ForMaskedLM"),
        ("xlm", "XLMWithLMHeadModel"),
        ("xlm-roberta", "XLMRobertaForMaskedLM"),
        ("xlm-roberta-xl", "XLMRobertaXLForMaskedLM"),
        ("yoso", "YosoForMaskedLM"),
    ]
)

MODEL_FOR_OBJECT_DETECTION_MAPPING_NAMES = OrderedDict(
    [
        # Model for Object Detection mapping
        ("conditional_detr", "ConditionalDetrForObjectDetection"),
        ("deformable_detr", "DeformableDetrForObjectDetection"),
        ("detr", "DetrForObjectDetection"),
        ("table-transformer", "TableTransformerForObjectDetection"),
        ("yolos", "YolosForObjectDetection"),
    ]
)

MODEL_FOR_ZERO_SHOT_OBJECT_DETECTION_MAPPING_NAMES = OrderedDict(
    [
        # Model for Zero Shot Object Detection mapping
        ("owlvit", "OwlViTForObjectDetection")
    ]
)

MODEL_FOR_DEPTH_ESTIMATION_MAPPING_NAMES = OrderedDict(
    [
        # Model for depth estimation mapping
        ("dpt", "DPTForDepthEstimation"),
        ("glpn", "GLPNForDepthEstimation"),
    ]
)
MODEL_FOR_SEQ_TO_SEQ_CAUSAL_LM_MAPPING_NAMES = OrderedDict(
    [
        # Model for Seq2Seq Causal LM mapping
        ("bart", "BartForConditionalGeneration"),
        ("bigbird_pegasus", "BigBirdPegasusForConditionalGeneration"),
        ("blenderbot", "BlenderbotForConditionalGeneration"),
        ("blenderbot-small", "BlenderbotSmallForConditionalGeneration"),
        ("encoder-decoder", "EncoderDecoderModel"),
        ("fsmt", "FSMTForConditionalGeneration"),
        ("led", "LEDForConditionalGeneration"),
        ("longt5", "LongT5ForConditionalGeneration"),
        ("m2m_100", "M2M100ForConditionalGeneration"),
        ("marian", "MarianMTModel"),
        ("mbart", "MBartForConditionalGeneration"),
        ("mt5", "MT5ForConditionalGeneration"),
        ("mvp", "MvpForConditionalGeneration"),
        ("nllb", "M2M100ForConditionalGeneration"),
        ("pegasus", "PegasusForConditionalGeneration"),
        ("pegasus_x", "PegasusXForConditionalGeneration"),
        ("plbart", "PLBartForConditionalGeneration"),
        ("prophetnet", "ProphetNetForConditionalGeneration"),
        ("switch_transformers", "SwitchTransformersForConditionalGeneration"),
        ("t5", "T5ForConditionalGeneration"),
        ("xlm-prophetnet", "XLMProphetNetForConditionalGeneration"),
    ]
)

MODEL_FOR_SPEECH_SEQ_2_SEQ_MAPPING_NAMES = OrderedDict(
    [
        ("speech-encoder-decoder", "SpeechEncoderDecoderModel"),
        ("speech_to_text", "Speech2TextForConditionalGeneration"),
        ("whisper", "WhisperForConditionalGeneration"),
    ]
)

MODEL_FOR_SEQUENCE_CLASSIFICATION_MAPPING_NAMES = OrderedDict(
    [
        # Model for Sequence Classification mapping
        ("albert", "AlbertForSequenceClassification"),
        ("bart", "BartForSequenceClassification"),
        ("bert", "BertForSequenceClassification"),
        ("big_bird", "BigBirdForSequenceClassification"),
        ("bigbird_pegasus", "BigBirdPegasusForSequenceClassification"),
        ("bloom", "BloomForSequenceClassification"),
        ("camembert", "CamembertForSequenceClassification"),
        ("canine", "CanineForSequenceClassification"),
        ("convbert", "ConvBertForSequenceClassification"),
        ("ctrl", "CTRLForSequenceClassification"),
        ("data2vec-text", "Data2VecTextForSequenceClassification"),
        ("deberta", "DebertaForSequenceClassification"),
        ("deberta-v2", "DebertaV2ForSequenceClassification"),
        ("distilbert", "DistilBertForSequenceClassification"),
        ("electra", "ElectraForSequenceClassification"),
        ("ernie", "ErnieForSequenceClassification"),
        ("esm", "EsmForSequenceClassification"),
        ("flaubert", "FlaubertForSequenceClassification"),
        ("fnet", "FNetForSequenceClassification"),
        ("funnel", "FunnelForSequenceClassification"),
        ("gpt2", "GPT2ForSequenceClassification"),
        ("gpt_neo", "GPTNeoForSequenceClassification"),
        ("gptj", "GPTJForSequenceClassification"),
        ("ibert", "IBertForSequenceClassification"),
        ("layoutlm", "LayoutLMForSequenceClassification"),
        ("layoutlmv2", "LayoutLMv2ForSequenceClassification"),
        ("layoutlmv3", "LayoutLMv3ForSequenceClassification"),
        ("led", "LEDForSequenceClassification"),
        ("lilt", "LiltForSequenceClassification"),
        ("longformer", "LongformerForSequenceClassification"),
        ("luke", "LukeForSequenceClassification"),
        ("markuplm", "MarkupLMForSequenceClassification"),
        ("mbart", "MBartForSequenceClassification"),
        ("megatron-bert", "MegatronBertForSequenceClassification"),
        ("mobilebert", "MobileBertForSequenceClassification"),
        ("mpnet", "MPNetForSequenceClassification"),
        ("mvp", "MvpForSequenceClassification"),
        ("nezha", "NezhaForSequenceClassification"),
        ("nystromformer", "NystromformerForSequenceClassification"),
        ("openai-gpt", "OpenAIGPTForSequenceClassification"),
        ("opt", "OPTForSequenceClassification"),
        ("perceiver", "PerceiverForSequenceClassification"),
        ("plbart", "PLBartForSequenceClassification"),
        ("qdqbert", "QDQBertForSequenceClassification"),
        ("reformer", "ReformerForSequenceClassification"),
        ("rembert", "RemBertForSequenceClassification"),
        ("roberta", "RobertaForSequenceClassification"),
        ("roc_bert", "RoCBertForSequenceClassification"),
        ("roformer", "RoFormerForSequenceClassification"),
        ("squeezebert", "SqueezeBertForSequenceClassification"),
        ("tapas", "TapasForSequenceClassification"),
        ("transfo-xl", "TransfoXLForSequenceClassification"),
        ("xlm", "XLMForSequenceClassification"),
        ("xlm-roberta", "XLMRobertaForSequenceClassification"),
        ("xlm-roberta-xl", "XLMRobertaXLForSequenceClassification"),
        ("xlnet", "XLNetForSequenceClassification"),
        ("yoso", "YosoForSequenceClassification"),
    ]
)

MODEL_FOR_QUESTION_ANSWERING_MAPPING_NAMES = OrderedDict(
    [
        # Model for Question Answering mapping
        ("albert", "AlbertForQuestionAnswering"),
        ("bart", "BartForQuestionAnswering"),
        ("bert", "BertForQuestionAnswering"),
        ("big_bird", "BigBirdForQuestionAnswering"),
        ("bigbird_pegasus", "BigBirdPegasusForQuestionAnswering"),
        ("bloom", "BloomForQuestionAnswering"),
        ("camembert", "CamembertForQuestionAnswering"),
        ("canine", "CanineForQuestionAnswering"),
        ("convbert", "ConvBertForQuestionAnswering"),
        ("data2vec-text", "Data2VecTextForQuestionAnswering"),
        ("deberta", "DebertaForQuestionAnswering"),
        ("deberta-v2", "DebertaV2ForQuestionAnswering"),
        ("distilbert", "DistilBertForQuestionAnswering"),
        ("electra", "ElectraForQuestionAnswering"),
        ("ernie", "ErnieForQuestionAnswering"),
        ("flaubert", "FlaubertForQuestionAnsweringSimple"),
        ("fnet", "FNetForQuestionAnswering"),
        ("funnel", "FunnelForQuestionAnswering"),
        ("gptj", "GPTJForQuestionAnswering"),
        ("ibert", "IBertForQuestionAnswering"),
        ("layoutlmv2", "LayoutLMv2ForQuestionAnswering"),
        ("layoutlmv3", "LayoutLMv3ForQuestionAnswering"),
        ("led", "LEDForQuestionAnswering"),
        ("lilt", "LiltForQuestionAnswering"),
        ("longformer", "LongformerForQuestionAnswering"),
        ("luke", "LukeForQuestionAnswering"),
        ("lxmert", "LxmertForQuestionAnswering"),
        ("markuplm", "MarkupLMForQuestionAnswering"),
        ("mbart", "MBartForQuestionAnswering"),
        ("megatron-bert", "MegatronBertForQuestionAnswering"),
        ("mobilebert", "MobileBertForQuestionAnswering"),
        ("mpnet", "MPNetForQuestionAnswering"),
        ("mvp", "MvpForQuestionAnswering"),
        ("nezha", "NezhaForQuestionAnswering"),
        ("nystromformer", "NystromformerForQuestionAnswering"),
        ("opt", "OPTForQuestionAnswering"),
        ("qdqbert", "QDQBertForQuestionAnswering"),
        ("reformer", "ReformerForQuestionAnswering"),
        ("rembert", "RemBertForQuestionAnswering"),
        ("roberta", "RobertaForQuestionAnswering"),
        ("roc_bert", "RoCBertForQuestionAnswering"),
        ("roformer", "RoFormerForQuestionAnswering"),
        ("splinter", "SplinterForQuestionAnswering"),
        ("squeezebert", "SqueezeBertForQuestionAnswering"),
        ("xlm", "XLMForQuestionAnsweringSimple"),
        ("xlm-roberta", "XLMRobertaForQuestionAnswering"),
        ("xlm-roberta-xl", "XLMRobertaXLForQuestionAnswering"),
        ("xlnet", "XLNetForQuestionAnsweringSimple"),
        ("yoso", "YosoForQuestionAnswering"),
    ]
)

MODEL_FOR_TABLE_QUESTION_ANSWERING_MAPPING_NAMES = OrderedDict(
    [
        # Model for Table Question Answering mapping
        ("tapas", "TapasForQuestionAnswering"),
    ]
)

MODEL_FOR_VISUAL_QUESTION_ANSWERING_MAPPING_NAMES = OrderedDict(
    [
        ("vilt", "ViltForQuestionAnswering"),
    ]
)

MODEL_FOR_DOCUMENT_QUESTION_ANSWERING_MAPPING_NAMES = OrderedDict(
    [
        ("layoutlm", "LayoutLMForQuestionAnswering"),
        ("layoutlmv2", "LayoutLMv2ForQuestionAnswering"),
        ("layoutlmv3", "LayoutLMv3ForQuestionAnswering"),
    ]
)

MODEL_FOR_TOKEN_CLASSIFICATION_MAPPING_NAMES = OrderedDict(
    [
        # Model for Token Classification mapping
        ("albert", "AlbertForTokenClassification"),
        ("bert", "BertForTokenClassification"),
        ("big_bird", "BigBirdForTokenClassification"),
        ("bloom", "BloomForTokenClassification"),
        ("camembert", "CamembertForTokenClassification"),
        ("canine", "CanineForTokenClassification"),
        ("convbert", "ConvBertForTokenClassification"),
        ("data2vec-text", "Data2VecTextForTokenClassification"),
        ("deberta", "DebertaForTokenClassification"),
        ("deberta-v2", "DebertaV2ForTokenClassification"),
        ("distilbert", "DistilBertForTokenClassification"),
        ("electra", "ElectraForTokenClassification"),
        ("ernie", "ErnieForTokenClassification"),
        ("esm", "EsmForTokenClassification"),
        ("flaubert", "FlaubertForTokenClassification"),
        ("fnet", "FNetForTokenClassification"),
        ("funnel", "FunnelForTokenClassification"),
        ("gpt2", "GPT2ForTokenClassification"),
        ("ibert", "IBertForTokenClassification"),
        ("layoutlm", "LayoutLMForTokenClassification"),
        ("layoutlmv2", "LayoutLMv2ForTokenClassification"),
        ("layoutlmv3", "LayoutLMv3ForTokenClassification"),
        ("lilt", "LiltForTokenClassification"),
        ("longformer", "LongformerForTokenClassification"),
        ("luke", "LukeForTokenClassification"),
        ("markuplm", "MarkupLMForTokenClassification"),
        ("megatron-bert", "MegatronBertForTokenClassification"),
        ("mobilebert", "MobileBertForTokenClassification"),
        ("mpnet", "MPNetForTokenClassification"),
        ("nezha", "NezhaForTokenClassification"),
        ("nystromformer", "NystromformerForTokenClassification"),
        ("qdqbert", "QDQBertForTokenClassification"),
        ("rembert", "RemBertForTokenClassification"),
        ("roberta", "RobertaForTokenClassification"),
        ("roc_bert", "RoCBertForTokenClassification"),
        ("roformer", "RoFormerForTokenClassification"),
        ("squeezebert", "SqueezeBertForTokenClassification"),
        ("xlm", "XLMForTokenClassification"),
        ("xlm-roberta", "XLMRobertaForTokenClassification"),
        ("xlm-roberta-xl", "XLMRobertaXLForTokenClassification"),
        ("xlnet", "XLNetForTokenClassification"),
        ("yoso", "YosoForTokenClassification"),
    ]
)

MODEL_FOR_MULTIPLE_CHOICE_MAPPING_NAMES = OrderedDict(
    [
        # Model for Multiple Choice mapping
        ("albert", "AlbertForMultipleChoice"),
        ("bert", "BertForMultipleChoice"),
        ("big_bird", "BigBirdForMultipleChoice"),
        ("camembert", "CamembertForMultipleChoice"),
        ("canine", "CanineForMultipleChoice"),
        ("convbert", "ConvBertForMultipleChoice"),
        ("data2vec-text", "Data2VecTextForMultipleChoice"),
        ("deberta-v2", "DebertaV2ForMultipleChoice"),
        ("distilbert", "DistilBertForMultipleChoice"),
        ("electra", "ElectraForMultipleChoice"),
        ("ernie", "ErnieForMultipleChoice"),
        ("flaubert", "FlaubertForMultipleChoice"),
        ("fnet", "FNetForMultipleChoice"),
        ("funnel", "FunnelForMultipleChoice"),
        ("ibert", "IBertForMultipleChoice"),
        ("longformer", "LongformerForMultipleChoice"),
        ("luke", "LukeForMultipleChoice"),
        ("megatron-bert", "MegatronBertForMultipleChoice"),
        ("mobilebert", "MobileBertForMultipleChoice"),
        ("mpnet", "MPNetForMultipleChoice"),
        ("nezha", "NezhaForMultipleChoice"),
        ("nystromformer", "NystromformerForMultipleChoice"),
        ("qdqbert", "QDQBertForMultipleChoice"),
        ("rembert", "RemBertForMultipleChoice"),
        ("roberta", "RobertaForMultipleChoice"),
        ("roc_bert", "RoCBertForMultipleChoice"),
        ("roformer", "RoFormerForMultipleChoice"),
        ("squeezebert", "SqueezeBertForMultipleChoice"),
        ("xlm", "XLMForMultipleChoice"),
        ("xlm-roberta", "XLMRobertaForMultipleChoice"),
        ("xlm-roberta-xl", "XLMRobertaXLForMultipleChoice"),
        ("xlnet", "XLNetForMultipleChoice"),
        ("yoso", "YosoForMultipleChoice"),
    ]
)

MODEL_FOR_NEXT_SENTENCE_PREDICTION_MAPPING_NAMES = OrderedDict(
    [
        ("bert", "BertForNextSentencePrediction"),
        ("ernie", "ErnieForNextSentencePrediction"),
        ("fnet", "FNetForNextSentencePrediction"),
        ("megatron-bert", "MegatronBertForNextSentencePrediction"),
        ("mobilebert", "MobileBertForNextSentencePrediction"),
        ("nezha", "NezhaForNextSentencePrediction"),
        ("qdqbert", "QDQBertForNextSentencePrediction"),
    ]
)

MODEL_FOR_AUDIO_CLASSIFICATION_MAPPING_NAMES = OrderedDict(
    [
        # Model for Audio Classification mapping
        ("data2vec-audio", "Data2VecAudioForSequenceClassification"),
        ("hubert", "HubertForSequenceClassification"),
        ("sew", "SEWForSequenceClassification"),
        ("sew-d", "SEWDForSequenceClassification"),
        ("unispeech", "UniSpeechForSequenceClassification"),
        ("unispeech-sat", "UniSpeechSatForSequenceClassification"),
        ("wav2vec2", "Wav2Vec2ForSequenceClassification"),
        ("wav2vec2-conformer", "Wav2Vec2ConformerForSequenceClassification"),
        ("wavlm", "WavLMForSequenceClassification"),
    ]
)

MODEL_FOR_CTC_MAPPING_NAMES = OrderedDict(
    [
        # Model for Connectionist temporal classification (CTC) mapping
        ("data2vec-audio", "Data2VecAudioForCTC"),
        ("hubert", "HubertForCTC"),
        ("mctct", "MCTCTForCTC"),
        ("sew", "SEWForCTC"),
        ("sew-d", "SEWDForCTC"),
        ("unispeech", "UniSpeechForCTC"),
        ("unispeech-sat", "UniSpeechSatForCTC"),
        ("wav2vec2", "Wav2Vec2ForCTC"),
        ("wav2vec2-conformer", "Wav2Vec2ConformerForCTC"),
        ("wavlm", "WavLMForCTC"),
    ]
)

MODEL_FOR_AUDIO_FRAME_CLASSIFICATION_MAPPING_NAMES = OrderedDict(
    [
        # Model for Audio Classification mapping
        ("data2vec-audio", "Data2VecAudioForAudioFrameClassification"),
        ("unispeech-sat", "UniSpeechSatForAudioFrameClassification"),
        ("wav2vec2", "Wav2Vec2ForAudioFrameClassification"),
        ("wav2vec2-conformer", "Wav2Vec2ConformerForAudioFrameClassification"),
        ("wavlm", "WavLMForAudioFrameClassification"),
    ]
)

MODEL_FOR_AUDIO_XVECTOR_MAPPING_NAMES = OrderedDict(
    [
        # Model for Audio Classification mapping
        ("data2vec-audio", "Data2VecAudioForXVector"),
        ("unispeech-sat", "UniSpeechSatForXVector"),
        ("wav2vec2", "Wav2Vec2ForXVector"),
        ("wav2vec2-conformer", "Wav2Vec2ConformerForXVector"),
        ("wavlm", "WavLMForXVector"),
    ]
)

_MODEL_FOR_ZERO_SHOT_IMAGE_CLASSIFICATION_MAPPING_NAMES = OrderedDict(
    [
        # Model for Zero Shot Image Classification mapping
        ("clip", "CLIPModel"),
        ("clipseg", "CLIPSegModel"),
    ]
)

MODEL_MAPPING = _LazyAutoMapping(CONFIG_MAPPING_NAMES, MODEL_MAPPING_NAMES)
MODEL_FOR_PRETRAINING_MAPPING = _LazyAutoMapping(CONFIG_MAPPING_NAMES, MODEL_FOR_PRETRAINING_MAPPING_NAMES)
MODEL_WITH_LM_HEAD_MAPPING = _LazyAutoMapping(CONFIG_MAPPING_NAMES, MODEL_WITH_LM_HEAD_MAPPING_NAMES)
MODEL_FOR_CAUSAL_LM_MAPPING = _LazyAutoMapping(CONFIG_MAPPING_NAMES, MODEL_FOR_CAUSAL_LM_MAPPING_NAMES)
MODEL_FOR_CAUSAL_IMAGE_MODELING_MAPPING = _LazyAutoMapping(
    CONFIG_MAPPING_NAMES, MODEL_FOR_CAUSAL_IMAGE_MODELING_MAPPING_NAMES
)
MODEL_FOR_IMAGE_CLASSIFICATION_MAPPING = _LazyAutoMapping(
    CONFIG_MAPPING_NAMES, MODEL_FOR_IMAGE_CLASSIFICATION_MAPPING_NAMES
)
MODEL_FOR_IMAGE_SEGMENTATION_MAPPING = _LazyAutoMapping(
    CONFIG_MAPPING_NAMES, MODEL_FOR_IMAGE_SEGMENTATION_MAPPING_NAMES
)
MODEL_FOR_SEMANTIC_SEGMENTATION_MAPPING = _LazyAutoMapping(
    CONFIG_MAPPING_NAMES, MODEL_FOR_SEMANTIC_SEGMENTATION_MAPPING_NAMES
)
MODEL_FOR_INSTANCE_SEGMENTATION_MAPPING = _LazyAutoMapping(
    CONFIG_MAPPING_NAMES, MODEL_FOR_INSTANCE_SEGMENTATION_MAPPING_NAMES
)
MODEL_FOR_VIDEO_CLASSIFICATION_MAPPING = _LazyAutoMapping(
    CONFIG_MAPPING_NAMES, MODEL_FOR_VIDEO_CLASSIFICATION_MAPPING_NAMES
)
MODEL_FOR_VISION_2_SEQ_MAPPING = _LazyAutoMapping(CONFIG_MAPPING_NAMES, MODEL_FOR_VISION_2_SEQ_MAPPING_NAMES)
MODEL_FOR_VISUAL_QUESTION_ANSWERING_MAPPING = _LazyAutoMapping(
    CONFIG_MAPPING_NAMES, MODEL_FOR_VISUAL_QUESTION_ANSWERING_MAPPING_NAMES
)
MODEL_FOR_DOCUMENT_QUESTION_ANSWERING_MAPPING = _LazyAutoMapping(
    CONFIG_MAPPING_NAMES, MODEL_FOR_DOCUMENT_QUESTION_ANSWERING_MAPPING_NAMES
)
MODEL_FOR_MASKED_LM_MAPPING = _LazyAutoMapping(CONFIG_MAPPING_NAMES, MODEL_FOR_MASKED_LM_MAPPING_NAMES)
MODEL_FOR_MASKED_IMAGE_MODELING_MAPPING = _LazyAutoMapping(
    CONFIG_MAPPING_NAMES, MODEL_FOR_MASKED_IMAGE_MODELING_MAPPING_NAMES
)
MODEL_FOR_OBJECT_DETECTION_MAPPING = _LazyAutoMapping(CONFIG_MAPPING_NAMES, MODEL_FOR_OBJECT_DETECTION_MAPPING_NAMES)
MODEL_FOR_ZERO_SHOT_OBJECT_DETECTION_MAPPING = _LazyAutoMapping(
    CONFIG_MAPPING_NAMES, MODEL_FOR_ZERO_SHOT_OBJECT_DETECTION_MAPPING_NAMES
)
MODEL_FOR_DEPTH_ESTIMATION_MAPPING = _LazyAutoMapping(CONFIG_MAPPING_NAMES, MODEL_FOR_DEPTH_ESTIMATION_MAPPING_NAMES)
MODEL_FOR_SEQ_TO_SEQ_CAUSAL_LM_MAPPING = _LazyAutoMapping(
    CONFIG_MAPPING_NAMES, MODEL_FOR_SEQ_TO_SEQ_CAUSAL_LM_MAPPING_NAMES
)
MODEL_FOR_SEQUENCE_CLASSIFICATION_MAPPING = _LazyAutoMapping(
    CONFIG_MAPPING_NAMES, MODEL_FOR_SEQUENCE_CLASSIFICATION_MAPPING_NAMES
)
MODEL_FOR_QUESTION_ANSWERING_MAPPING = _LazyAutoMapping(
    CONFIG_MAPPING_NAMES, MODEL_FOR_QUESTION_ANSWERING_MAPPING_NAMES
)
MODEL_FOR_TABLE_QUESTION_ANSWERING_MAPPING = _LazyAutoMapping(
    CONFIG_MAPPING_NAMES, MODEL_FOR_TABLE_QUESTION_ANSWERING_MAPPING_NAMES
)
MODEL_FOR_TOKEN_CLASSIFICATION_MAPPING = _LazyAutoMapping(
    CONFIG_MAPPING_NAMES, MODEL_FOR_TOKEN_CLASSIFICATION_MAPPING_NAMES
)
MODEL_FOR_MULTIPLE_CHOICE_MAPPING = _LazyAutoMapping(CONFIG_MAPPING_NAMES, MODEL_FOR_MULTIPLE_CHOICE_MAPPING_NAMES)
MODEL_FOR_NEXT_SENTENCE_PREDICTION_MAPPING = _LazyAutoMapping(
    CONFIG_MAPPING_NAMES, MODEL_FOR_NEXT_SENTENCE_PREDICTION_MAPPING_NAMES
)
MODEL_FOR_AUDIO_CLASSIFICATION_MAPPING = _LazyAutoMapping(
    CONFIG_MAPPING_NAMES, MODEL_FOR_AUDIO_CLASSIFICATION_MAPPING_NAMES
)
MODEL_FOR_CTC_MAPPING = _LazyAutoMapping(CONFIG_MAPPING_NAMES, MODEL_FOR_CTC_MAPPING_NAMES)
MODEL_FOR_SPEECH_SEQ_2_SEQ_MAPPING = _LazyAutoMapping(CONFIG_MAPPING_NAMES, MODEL_FOR_SPEECH_SEQ_2_SEQ_MAPPING_NAMES)
MODEL_FOR_AUDIO_FRAME_CLASSIFICATION_MAPPING = _LazyAutoMapping(
    CONFIG_MAPPING_NAMES, MODEL_FOR_AUDIO_FRAME_CLASSIFICATION_MAPPING_NAMES
)
MODEL_FOR_AUDIO_XVECTOR_MAPPING = _LazyAutoMapping(CONFIG_MAPPING_NAMES, MODEL_FOR_AUDIO_XVECTOR_MAPPING_NAMES)


class AutoModel(_BaseAutoModelClass):
    _model_mapping = MODEL_MAPPING


AutoModel = auto_class_update(AutoModel)


class AutoModelForPreTraining(_BaseAutoModelClass):
    _model_mapping = MODEL_FOR_PRETRAINING_MAPPING


AutoModelForPreTraining = auto_class_update(AutoModelForPreTraining, head_doc="pretraining")


# Private on purpose, the public class will add the deprecation warnings.
class _AutoModelWithLMHead(_BaseAutoModelClass):
    _model_mapping = MODEL_WITH_LM_HEAD_MAPPING


_AutoModelWithLMHead = auto_class_update(_AutoModelWithLMHead, head_doc="language modeling")


class AutoModelForCausalLM(_BaseAutoModelClass):
    _model_mapping = MODEL_FOR_CAUSAL_LM_MAPPING


AutoModelForCausalLM = auto_class_update(AutoModelForCausalLM, head_doc="causal language modeling")


class AutoModelForMaskedLM(_BaseAutoModelClass):
    _model_mapping = MODEL_FOR_MASKED_LM_MAPPING


AutoModelForMaskedLM = auto_class_update(AutoModelForMaskedLM, head_doc="masked language modeling")


class AutoModelForSeq2SeqLM(_BaseAutoModelClass):
    _model_mapping = MODEL_FOR_SEQ_TO_SEQ_CAUSAL_LM_MAPPING


AutoModelForSeq2SeqLM = auto_class_update(
    AutoModelForSeq2SeqLM, head_doc="sequence-to-sequence language modeling", checkpoint_for_example="t5-base"
)


class AutoModelForSequenceClassification(_BaseAutoModelClass):
    _model_mapping = MODEL_FOR_SEQUENCE_CLASSIFICATION_MAPPING


AutoModelForSequenceClassification = auto_class_update(
    AutoModelForSequenceClassification, head_doc="sequence classification"
)


class AutoModelForQuestionAnswering(_BaseAutoModelClass):
    _model_mapping = MODEL_FOR_QUESTION_ANSWERING_MAPPING


AutoModelForQuestionAnswering = auto_class_update(AutoModelForQuestionAnswering, head_doc="question answering")


class AutoModelForTableQuestionAnswering(_BaseAutoModelClass):
    _model_mapping = MODEL_FOR_TABLE_QUESTION_ANSWERING_MAPPING


AutoModelForTableQuestionAnswering = auto_class_update(
    AutoModelForTableQuestionAnswering,
    head_doc="table question answering",
    checkpoint_for_example="google/tapas-base-finetuned-wtq",
)


class AutoModelForVisualQuestionAnswering(_BaseAutoModelClass):
    _model_mapping = MODEL_FOR_VISUAL_QUESTION_ANSWERING_MAPPING


AutoModelForVisualQuestionAnswering = auto_class_update(
    AutoModelForVisualQuestionAnswering,
    head_doc="visual question answering",
    checkpoint_for_example="dandelin/vilt-b32-finetuned-vqa",
)


class AutoModelForDocumentQuestionAnswering(_BaseAutoModelClass):
    _model_mapping = MODEL_FOR_DOCUMENT_QUESTION_ANSWERING_MAPPING


AutoModelForDocumentQuestionAnswering = auto_class_update(
    AutoModelForDocumentQuestionAnswering,
    head_doc="document question answering",
    checkpoint_for_example='impira/layoutlm-document-qa", revision="52e01b3',
)


class AutoModelForTokenClassification(_BaseAutoModelClass):
    _model_mapping = MODEL_FOR_TOKEN_CLASSIFICATION_MAPPING


AutoModelForTokenClassification = auto_class_update(AutoModelForTokenClassification, head_doc="token classification")


class AutoModelForMultipleChoice(_BaseAutoModelClass):
    _model_mapping = MODEL_FOR_MULTIPLE_CHOICE_MAPPING


AutoModelForMultipleChoice = auto_class_update(AutoModelForMultipleChoice, head_doc="multiple choice")


class AutoModelForNextSentencePrediction(_BaseAutoModelClass):
    _model_mapping = MODEL_FOR_NEXT_SENTENCE_PREDICTION_MAPPING


AutoModelForNextSentencePrediction = auto_class_update(
    AutoModelForNextSentencePrediction, head_doc="next sentence prediction"
)


class AutoModelForImageClassification(_BaseAutoModelClass):
    _model_mapping = MODEL_FOR_IMAGE_CLASSIFICATION_MAPPING


AutoModelForImageClassification = auto_class_update(AutoModelForImageClassification, head_doc="image classification")


class AutoModelForImageSegmentation(_BaseAutoModelClass):
    _model_mapping = MODEL_FOR_IMAGE_SEGMENTATION_MAPPING


AutoModelForImageSegmentation = auto_class_update(AutoModelForImageSegmentation, head_doc="image segmentation")


class AutoModelForSemanticSegmentation(_BaseAutoModelClass):
    _model_mapping = MODEL_FOR_SEMANTIC_SEGMENTATION_MAPPING


AutoModelForSemanticSegmentation = auto_class_update(
    AutoModelForSemanticSegmentation, head_doc="semantic segmentation"
)


class AutoModelForInstanceSegmentation(_BaseAutoModelClass):
    _model_mapping = MODEL_FOR_INSTANCE_SEGMENTATION_MAPPING


AutoModelForInstanceSegmentation = auto_class_update(
    AutoModelForInstanceSegmentation, head_doc="instance segmentation"
)


class AutoModelForObjectDetection(_BaseAutoModelClass):
    _model_mapping = MODEL_FOR_OBJECT_DETECTION_MAPPING


AutoModelForObjectDetection = auto_class_update(AutoModelForObjectDetection, head_doc="object detection")


class AutoModelForZeroShotObjectDetection(_BaseAutoModelClass):
    _model_mapping = MODEL_FOR_ZERO_SHOT_OBJECT_DETECTION_MAPPING


AutoModelForZeroShotObjectDetection = auto_class_update(
    AutoModelForZeroShotObjectDetection, head_doc="zero-shot object detection"
)


class AutoModelForDepthEstimation(_BaseAutoModelClass):
    _model_mapping = MODEL_FOR_DEPTH_ESTIMATION_MAPPING


AutoModelForDepthEstimation = auto_class_update(AutoModelForDepthEstimation, head_doc="depth estimation")


class AutoModelForVideoClassification(_BaseAutoModelClass):
    _model_mapping = MODEL_FOR_VIDEO_CLASSIFICATION_MAPPING


AutoModelForVideoClassification = auto_class_update(AutoModelForVideoClassification, head_doc="video classification")


class AutoModelForVision2Seq(_BaseAutoModelClass):
    _model_mapping = MODEL_FOR_VISION_2_SEQ_MAPPING


AutoModelForVision2Seq = auto_class_update(AutoModelForVision2Seq, head_doc="vision-to-text modeling")


class AutoModelForAudioClassification(_BaseAutoModelClass):
    _model_mapping = MODEL_FOR_AUDIO_CLASSIFICATION_MAPPING


AutoModelForAudioClassification = auto_class_update(AutoModelForAudioClassification, head_doc="audio classification")


class AutoModelForCTC(_BaseAutoModelClass):
    _model_mapping = MODEL_FOR_CTC_MAPPING


AutoModelForCTC = auto_class_update(AutoModelForCTC, head_doc="connectionist temporal classification")


class AutoModelForSpeechSeq2Seq(_BaseAutoModelClass):
    _model_mapping = MODEL_FOR_SPEECH_SEQ_2_SEQ_MAPPING


AutoModelForSpeechSeq2Seq = auto_class_update(
    AutoModelForSpeechSeq2Seq, head_doc="sequence-to-sequence speech-to-text modeling"
)


class AutoModelForAudioFrameClassification(_BaseAutoModelClass):
    _model_mapping = MODEL_FOR_AUDIO_FRAME_CLASSIFICATION_MAPPING


AutoModelForAudioFrameClassification = auto_class_update(
    AutoModelForAudioFrameClassification, head_doc="audio frame (token) classification"
)


class AutoModelForAudioXVector(_BaseAutoModelClass):
    _model_mapping = MODEL_FOR_AUDIO_XVECTOR_MAPPING


AutoModelForAudioXVector = auto_class_update(AutoModelForAudioXVector, head_doc="audio retrieval via x-vector")


class AutoModelForMaskedImageModeling(_BaseAutoModelClass):
    _model_mapping = MODEL_FOR_MASKED_IMAGE_MODELING_MAPPING


AutoModelForMaskedImageModeling = auto_class_update(AutoModelForMaskedImageModeling, head_doc="masked image modeling")


class AutoModelWithLMHead(_AutoModelWithLMHead):
    @classmethod
    def from_config(cls, config):
        warnings.warn(
            "The class `AutoModelWithLMHead` is deprecated and will be removed in a future version. Please use "
            "`AutoModelForCausalLM` for causal language models, `AutoModelForMaskedLM` for masked language models and "
            "`AutoModelForSeq2SeqLM` for encoder-decoder models.",
            FutureWarning,
        )
        return super().from_config(config)

    @classmethod
    def from_pretrained(cls, pretrained_model_name_or_path, *model_args, **kwargs):
        warnings.warn(
            "The class `AutoModelWithLMHead` is deprecated and will be removed in a future version. Please use "
            "`AutoModelForCausalLM` for causal language models, `AutoModelForMaskedLM` for masked language models and "
            "`AutoModelForSeq2SeqLM` for encoder-decoder models.",
            FutureWarning,
        )
        return super().from_pretrained(pretrained_model_name_or_path, *model_args, **kwargs)<|MERGE_RESOLUTION|>--- conflicted
+++ resolved
@@ -407,11 +407,8 @@
         ("beit", "BeitForSemanticSegmentation"),
         ("data2vec-vision", "Data2VecVisionForSemanticSegmentation"),
         ("dpt", "DPTForSemanticSegmentation"),
-<<<<<<< HEAD
         ("fan", "FANForSemanticSegmentation"),
-=======
         ("mobilenet_v2", "MobileNetV2ForSemanticSegmentation"),
->>>>>>> 441811ec
         ("mobilevit", "MobileViTForSemanticSegmentation"),
         ("segformer", "SegformerForSemanticSegmentation"),
     ]
