--- conflicted
+++ resolved
@@ -371,11 +371,8 @@
         ("cvt", "CvtForImageClassification"),
         ("data2vec-vision", "Data2VecVisionForImageClassification"),
         ("deit", ("DeiTForImageClassification", "DeiTForImageClassificationWithTeacher")),
-<<<<<<< HEAD
         ("fan", "FANForImageClassification"),
-=======
         ("dinat", "DinatForImageClassification"),
->>>>>>> d21c97cc
         ("imagegpt", "ImageGPTForImageClassification"),
         ("levit", ("LevitForImageClassification", "LevitForImageClassificationWithTeacher")),
         ("mobilenet_v1", "MobileNetV1ForImageClassification"),
